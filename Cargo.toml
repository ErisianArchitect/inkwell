--- conflicted
+++ resolved
@@ -27,12 +27,8 @@
 enum-methods = "0.0.8"
 inkwell_internal_macros = { path = "./internal_macros", version = "0.1.0" }
 libc = "0.2"
-<<<<<<< HEAD
-llvm-sys = "80.0"
+llvm-sys = "80.1"
 regex = "1"
-=======
-llvm-sys = "80.1"
->>>>>>> d0eb92ca
 
 [badges]
 travis-ci = { repository = "TheDan64/inkwell" }
