use llvm_sys::core::{LLVMConstArray, LLVMConstReal, LLVMConstRealOfStringAndSize};
use llvm_sys::execution_engine::LLVMCreateGenericValueOfFloat;
use llvm_sys::prelude::{LLVMTypeRef, LLVMValueRef};

use crate::context::ContextRef;
use crate::support::LLVMString;
use crate::types::enums::BasicMetadataTypeEnum;
use crate::types::traits::AsTypeRef;
use crate::types::{ArrayType, FunctionType, PointerType, Type, VectorType};
use crate::values::{ArrayValue, AsValueRef, FloatValue, GenericValue, IntValue};
use crate::AddressSpace;

use std::fmt::{self, Display};

/// A `FloatType` is the type of a floating point constant or variable.
#[derive(Debug, PartialEq, Eq, Clone, Copy)]
pub struct FloatType<'ctx> {
    float_type: Type<'ctx>,
}

impl<'ctx> FloatType<'ctx> {
    /// Create `FloatType` from [`LLVMTypeRef`]
    ///
    /// # Safety
    /// Undefined behavior, if referenced type isn't float type
    pub unsafe fn new(float_type: LLVMTypeRef) -> Self {
        assert!(!float_type.is_null());

        FloatType {
            float_type: Type::new(float_type),
        }
    }

    /// Creates a `FunctionType` with this `FloatType` for its return type.
    ///
    /// # Example
    ///
    /// ```no_run
    /// use inkwell::context::Context;
    ///
    /// let context = Context::create();
    /// let f32_type = context.f32_type();
    /// let fn_type = f32_type.fn_type(&[], false);
    /// ```
    pub fn fn_type(self, param_types: &[BasicMetadataTypeEnum<'ctx>], is_var_args: bool) -> FunctionType<'ctx> {
        self.float_type.fn_type(param_types, is_var_args)
    }

    /// Creates an `ArrayType` with this `FloatType` for its element type.
    ///
    /// # Example
    ///
    /// ```no_run
    /// use inkwell::context::Context;
    ///
    /// let context = Context::create();
    /// let f32_type = context.f32_type();
    /// let f32_array_type = f32_type.array_type(3);
    ///
    /// assert_eq!(f32_array_type.len(), 3);
    /// assert_eq!(f32_array_type.get_element_type().into_float_type(), f32_type);
    /// ```
    pub fn array_type(self, size: u32) -> ArrayType<'ctx> {
        self.float_type.array_type(size)
    }

    /// Creates a `VectorType` with this `FloatType` for its element type.
    ///
    /// # Example
    ///
    /// ```no_run
    /// use inkwell::context::Context;
    ///
    /// let context = Context::create();
    /// let f32_type = context.f32_type();
    /// let f32_vector_type = f32_type.vec_type(3);
    ///
    /// assert_eq!(f32_vector_type.get_size(), 3);
    /// assert_eq!(f32_vector_type.get_element_type().into_float_type(), f32_type);
    /// ```
    pub fn vec_type(self, size: u32) -> VectorType<'ctx> {
        self.float_type.vec_type(size)
    }

    /// Creates a `FloatValue` repesenting a constant value of this `FloatType`.
    /// It will be automatically assigned this `FloatType`'s `Context`.
    ///
    /// # Example
    /// ```no_run
    /// use inkwell::context::Context;
    ///
    /// // Local Context
    /// let context = Context::create();
    /// let f32_type = context.f32_type();
    /// let f32_value = f32_type.const_float(42.);
    /// ```
    pub fn const_float(self, value: f64) -> FloatValue<'ctx> {
        unsafe { FloatValue::new(LLVMConstReal(self.float_type.ty, value)) }
    }

    /// Create a `FloatValue` from a string. LLVM provides no error handling here,
    /// so this may produce unexpected results and should not be relied upon for validation.
    ///
    /// # Example
    ///
    /// ```no_run
    /// use inkwell::context::Context;
    /// use inkwell::values::AnyValue;
    ///
    /// let context = Context::create();
    /// let f64_type = context.f64_type();
    /// let f64_val = f64_type.const_float_from_string("3.6");
    ///
    /// assert_eq!(f64_val.print_to_string().to_string(), "double 3.600000e+00");
    ///
    /// let f64_val = f64_type.const_float_from_string("3.");
    ///
    /// assert_eq!(f64_val.print_to_string().to_string(), "double 3.000000e+00");
    ///
    /// let f64_val = f64_type.const_float_from_string("3");
    ///
    /// assert_eq!(f64_val.print_to_string().to_string(), "double 3.000000e+00");
    ///
    /// let f64_val = f64_type.const_float_from_string("");
    ///
    /// assert_eq!(f64_val.print_to_string().to_string(), "double 0.000000e+00");
    ///
    /// let f64_val = f64_type.const_float_from_string("3.asd");
    ///
    /// assert_eq!(f64_val.print_to_string().to_string(), "double 0x7FF0000000000000");
    /// ```
    pub fn const_float_from_string(self, slice: &str) -> FloatValue<'ctx> {
        unsafe {
            FloatValue::new(LLVMConstRealOfStringAndSize(
                self.as_type_ref(),
                slice.as_ptr() as *const ::libc::c_char,
                slice.len() as u32,
            ))
        }
    }

    /// Creates a constant zero value of this `FloatType`.
    ///
    /// # Example
    ///
    /// ```no_run
    /// use inkwell::context::Context;
    /// use inkwell::values::AnyValue;
    ///
    /// let context = Context::create();
    /// let f32_type = context.f32_type();
    /// let f32_zero = f32_type.const_zero();
    ///
    /// assert_eq!(f32_zero.print_to_string().to_string(), "float 0.000000e+00");
    /// ```
    pub fn const_zero(self) -> FloatValue<'ctx> {
        unsafe { FloatValue::new(self.float_type.const_zero()) }
    }

    /// Gets the size of this `FloatType`. Value may vary depending on the target architecture.
    ///
    /// # Example
    ///
    /// ```no_run
    /// use inkwell::context::Context;
    ///
    /// let context = Context::create();
    /// let f32_type = context.f32_type();
    /// let f32_type_size = f32_type.size_of();
    /// ```
    pub fn size_of(self) -> IntValue<'ctx> {
        self.float_type.size_of().unwrap()
    }

    /// Gets the alignment of this `FloatType`. Value may vary depending on the target architecture.
    ///
    /// # Example
    ///
    /// ```no_run
    /// use inkwell::context::Context;
    ///
    /// let context = Context::create();
    /// let f32_type = context.f32_type();
    /// let f32_type_alignment = f32_type.get_alignment();
    /// ```
    pub fn get_alignment(self) -> IntValue<'ctx> {
        self.float_type.get_alignment()
    }

    /// Gets a reference to the `Context` this `FloatType` was created in.
    ///
    /// # Example
    ///
    /// ```no_run
    /// use inkwell::context::Context;
    ///
    /// let context = Context::create();
    /// let f32_type = context.f32_type();
    ///
    /// assert_eq!(f32_type.get_context(), context);
    /// ```
    pub fn get_context(self) -> ContextRef<'ctx> {
        self.float_type.get_context()
    }

    /// Creates a `PointerType` with this `FloatType` for its element type.
    ///
    /// # Example
    ///
    /// ```no_run
    /// use inkwell::context::Context;
    /// use inkwell::AddressSpace;
    ///
    /// let context = Context::create();
    /// let f32_type = context.f32_type();
<<<<<<< HEAD
    /// let f32_ptr_type = f32_type.ptr_type(AddressSpace::Zero);
=======
    /// let f32_ptr_type = f32_type.ptr_type(AddressSpace::default());
>>>>>>> 3c5d7706
    ///
    /// assert_eq!(f32_ptr_type.get_element_type().into_float_type(), f32_type);
    /// ```
    pub fn ptr_type(self, address_space: AddressSpace) -> PointerType<'ctx> {
        self.float_type.ptr_type(address_space)
    }

    /// Print the definition of a `FloatType` to `LLVMString`.
    pub fn print_to_string(self) -> LLVMString {
        self.float_type.print_to_string()
    }

    /// Creates an undefined instance of a `FloatType`.
    ///
    /// # Example
    /// ```no_run
    /// use inkwell::context::Context;
    ///
    /// let context = Context::create();
    /// let f32_type = context.f32_type();
    /// let f32_undef = f32_type.get_undef();
    ///
    /// assert!(f32_undef.is_undef());
    /// ```
    pub fn get_undef(&self) -> FloatValue<'ctx> {
        unsafe { FloatValue::new(self.float_type.get_undef()) }
    }

    /// Creates a `GenericValue` for use with `ExecutionEngine`s.
    pub fn create_generic_value(self, value: f64) -> GenericValue<'ctx> {
        unsafe { GenericValue::new(LLVMCreateGenericValueOfFloat(self.as_type_ref(), value)) }
    }

    /// Creates a constant `ArrayValue`.
    ///
    /// # Example
    /// ```no_run
    /// use inkwell::context::Context;
    ///
    /// let context = Context::create();
    /// let f32_type = context.f32_type();
    /// let f32_val = f32_type.const_float(0.);
    /// let f32_val2 = f32_type.const_float(2.);
    /// let f32_array = f32_type.const_array(&[f32_val, f32_val2]);
    ///
    /// assert!(f32_array.is_const());
    /// ```
    pub fn const_array(self, values: &[FloatValue<'ctx>]) -> ArrayValue<'ctx> {
        let mut values: Vec<LLVMValueRef> = values.iter().map(|val| val.as_value_ref()).collect();
        unsafe {
            ArrayValue::new(LLVMConstArray(
                self.as_type_ref(),
                values.as_mut_ptr(),
                values.len() as u32,
            ))
        }
    }
}

impl AsTypeRef for FloatType<'_> {
    fn as_type_ref(&self) -> LLVMTypeRef {
        self.float_type.ty
    }
}

impl Display for FloatType<'_> {
    fn fmt(&self, f: &mut fmt::Formatter<'_>) -> fmt::Result {
        write!(f, "{}", self.print_to_string())
    }
}<|MERGE_RESOLUTION|>--- conflicted
+++ resolved
@@ -213,11 +213,7 @@
     ///
     /// let context = Context::create();
     /// let f32_type = context.f32_type();
-<<<<<<< HEAD
-    /// let f32_ptr_type = f32_type.ptr_type(AddressSpace::Zero);
-=======
     /// let f32_ptr_type = f32_type.ptr_type(AddressSpace::default());
->>>>>>> 3c5d7706
     ///
     /// assert_eq!(f32_ptr_type.get_element_type().into_float_type(), f32_type);
     /// ```
