use llvm_sys::core::LLVMGetTypeKind;
use llvm_sys::prelude::LLVMTypeRef;
use llvm_sys::LLVMTypeKind;

use crate::support::LLVMString;
use crate::types::traits::AsTypeRef;
use crate::types::MetadataType;
use crate::types::{ArrayType, FloatType, FunctionType, IntType, PointerType, StructType, VectorType, VoidType};
use crate::values::{BasicValue, BasicValueEnum, IntValue};

use std::convert::TryFrom;
use std::fmt::{self, Display};

macro_rules! enum_type_set {
    ($(#[$enum_attrs:meta])* $enum_name:ident: { $($(#[$variant_attrs:meta])* $args:ident,)+ }) => (
        #[derive(Debug, PartialEq, Eq, Clone, Copy)]
        $(#[$enum_attrs])*
        pub enum $enum_name<'ctx> {
            $(
                $(#[$variant_attrs])*
                $args($args<'ctx>),
            )*
        }

        impl AsTypeRef for $enum_name<'_> {
            fn as_type_ref(&self) -> LLVMTypeRef {
                match *self {
                    $(
                        $enum_name::$args(ref t) => t.as_type_ref(),
                    )*
                }
            }
        }

        $(
            impl<'ctx> From<$args<'ctx>> for $enum_name<'ctx> {
                fn from(value: $args) -> $enum_name {
                    $enum_name::$args(value)
                }
            }

            impl<'ctx> TryFrom<$enum_name<'ctx>> for $args<'ctx> {
                type Error = ();

                fn try_from(value: $enum_name<'ctx>) -> Result<Self, Self::Error> {
                    match value {
                        $enum_name::$args(ty) => Ok(ty),
                        _ => Err(()),
                    }
                }
            }
        )*
    );
}

enum_type_set! {
    /// A wrapper for any `BasicType`, `VoidType`, or `FunctionType`.
    AnyTypeEnum: {
        /// A contiguous homogeneous container type.
        ArrayType,
        /// A floating point type.
        FloatType,
        /// A function return and parameter definition.
        FunctionType,
        /// An integer type.
        IntType,
        /// A pointer type.
        PointerType,
        /// A contiguous heterogeneous container type.
        StructType,
        /// A contiguous homogeneous "SIMD" container type.
        VectorType,
        /// A valueless type.
        VoidType,
    }
}
enum_type_set! {
    /// A wrapper for any `BasicType`.
    BasicTypeEnum: {
        /// A contiguous homogeneous container type.
        ArrayType,
        /// A floating point type.
        FloatType,
        /// An integer type.
        IntType,
        /// A pointer type.
        PointerType,
        /// A contiguous heterogeneous container type.
        StructType,
        /// A contiguous homogeneous "SIMD" container type.
        VectorType,
    }
}
enum_type_set! {
    BasicMetadataTypeEnum: {
        ArrayType,
        FloatType,
        IntType,
        PointerType,
        StructType,
        VectorType,
        MetadataType,
    }
}

impl<'ctx> BasicMetadataTypeEnum<'ctx> {
    pub fn into_array_type(self) -> ArrayType<'ctx> {
        if let BasicMetadataTypeEnum::ArrayType(t) = self {
            t
        } else {
            panic!("Found {:?} but expected another variant", self);
        }
    }

    pub fn into_float_type(self) -> FloatType<'ctx> {
        if let BasicMetadataTypeEnum::FloatType(t) = self {
            t
        } else {
            panic!("Found {:?} but expected another variant", self);
        }
    }

    pub fn into_int_type(self) -> IntType<'ctx> {
        if let BasicMetadataTypeEnum::IntType(t) = self {
            t
        } else {
            panic!("Found {:?} but expected another variant", self);
        }
    }

    pub fn into_pointer_type(self) -> PointerType<'ctx> {
        if let BasicMetadataTypeEnum::PointerType(t) = self {
            t
        } else {
            panic!("Found {:?} but expected another variant", self);
        }
    }

    pub fn into_struct_type(self) -> StructType<'ctx> {
        if let BasicMetadataTypeEnum::StructType(t) = self {
            t
        } else {
            panic!("Found {:?} but expected another variant", self);
        }
    }

    pub fn into_vector_type(self) -> VectorType<'ctx> {
        if let BasicMetadataTypeEnum::VectorType(t) = self {
            t
        } else {
            panic!("Found {:?} but expected another variant", self);
        }
    }

    pub fn into_metadata_type(self) -> MetadataType<'ctx> {
        if let BasicMetadataTypeEnum::MetadataType(t) = self {
            t
        } else {
            panic!("Found {:?} but expected another variant", self);
        }
    }

    pub fn is_array_type(self) -> bool {
        matches!(self, BasicMetadataTypeEnum::ArrayType(_))
    }

    pub fn is_float_type(self) -> bool {
        matches!(self, BasicMetadataTypeEnum::FloatType(_))
    }

    pub fn is_int_type(self) -> bool {
        matches!(self, BasicMetadataTypeEnum::IntType(_))
    }

    pub fn is_metadata_type(self) -> bool {
        matches!(self, BasicMetadataTypeEnum::MetadataType(_))
    }

    pub fn is_pointer_type(self) -> bool {
        matches!(self, BasicMetadataTypeEnum::PointerType(_))
    }

    pub fn is_struct_type(self) -> bool {
        matches!(self, BasicMetadataTypeEnum::StructType(_))
    }

    pub fn is_vector_type(self) -> bool {
        matches!(self, BasicMetadataTypeEnum::VectorType(_))
    }

    /// Print the definition of a `BasicMetadataTypeEnum` to `LLVMString`.
    pub fn print_to_string(self) -> LLVMString {
        match self {
            BasicMetadataTypeEnum::ArrayType(t) => t.print_to_string(),
            BasicMetadataTypeEnum::IntType(t) => t.print_to_string(),
            BasicMetadataTypeEnum::FloatType(t) => t.print_to_string(),
            BasicMetadataTypeEnum::PointerType(t) => t.print_to_string(),
            BasicMetadataTypeEnum::StructType(t) => t.print_to_string(),
            BasicMetadataTypeEnum::VectorType(t) => t.print_to_string(),
            BasicMetadataTypeEnum::MetadataType(t) => t.print_to_string(),
        }
    }
}

impl<'ctx> AnyTypeEnum<'ctx> {
    /// Create `AnyTypeEnum` from [`LLVMTypeRef`]
    ///
    /// # Safety
    /// Undefined behavior, if referenced type isn't part of `AnyTypeEnum`
    pub unsafe fn new(type_: LLVMTypeRef) -> Self {
        match LLVMGetTypeKind(type_) {
            LLVMTypeKind::LLVMVoidTypeKind => AnyTypeEnum::VoidType(VoidType::new(type_)),
            LLVMTypeKind::LLVMHalfTypeKind
            | LLVMTypeKind::LLVMFloatTypeKind
            | LLVMTypeKind::LLVMDoubleTypeKind
            | LLVMTypeKind::LLVMX86_FP80TypeKind
            | LLVMTypeKind::LLVMFP128TypeKind
            | LLVMTypeKind::LLVMPPC_FP128TypeKind => AnyTypeEnum::FloatType(FloatType::new(type_)),
            #[cfg(any(
                feature = "llvm11-0",
                feature = "llvm12-0",
                feature = "llvm13-0",
                feature = "llvm14-0",
                feature = "llvm15-0"
            ))]
            LLVMTypeKind::LLVMBFloatTypeKind => AnyTypeEnum::FloatType(FloatType::new(type_)),
            LLVMTypeKind::LLVMLabelTypeKind => panic!("FIXME: Unsupported type: Label"),
            LLVMTypeKind::LLVMIntegerTypeKind => AnyTypeEnum::IntType(IntType::new(type_)),
            LLVMTypeKind::LLVMFunctionTypeKind => AnyTypeEnum::FunctionType(FunctionType::new(type_)),
            LLVMTypeKind::LLVMStructTypeKind => AnyTypeEnum::StructType(StructType::new(type_)),
            LLVMTypeKind::LLVMArrayTypeKind => AnyTypeEnum::ArrayType(ArrayType::new(type_)),
            LLVMTypeKind::LLVMPointerTypeKind => AnyTypeEnum::PointerType(PointerType::new(type_)),
            LLVMTypeKind::LLVMVectorTypeKind => AnyTypeEnum::VectorType(VectorType::new(type_)),
            #[cfg(any(
                feature = "llvm11-0",
                feature = "llvm12-0",
                feature = "llvm13-0",
                feature = "llvm14-0",
                feature = "llvm15-0"
            ))]
            LLVMTypeKind::LLVMScalableVectorTypeKind => AnyTypeEnum::VectorType(VectorType::new(type_)),
            // FIXME: should inkwell support metadata as AnyType?
            LLVMTypeKind::LLVMMetadataTypeKind => panic!("Metadata type is not supported as AnyType."),
            LLVMTypeKind::LLVMX86_MMXTypeKind => panic!("FIXME: Unsupported type: MMX"),
            #[cfg(any(
                feature = "llvm12-0",
                feature = "llvm13-0",
                feature = "llvm14-0",
                feature = "llvm15-0"
            ))]
            LLVMTypeKind::LLVMX86_AMXTypeKind => panic!("FIXME: Unsupported type: AMX"),
            LLVMTypeKind::LLVMTokenTypeKind => panic!("FIXME: Unsupported type: Token"),
        }
    }

    /// This will panic if type is a void or function type.
    pub(crate) fn to_basic_type_enum(&self) -> BasicTypeEnum<'ctx> {
        unsafe { BasicTypeEnum::new(self.as_type_ref()) }
    }

    pub fn into_array_type(self) -> ArrayType<'ctx> {
        if let AnyTypeEnum::ArrayType(t) = self {
            t
        } else {
            panic!("Found {:?} but expected the ArrayType variant", self);
        }
    }

    pub fn into_float_type(self) -> FloatType<'ctx> {
        if let AnyTypeEnum::FloatType(t) = self {
            t
        } else {
            panic!("Found {:?} but expected the FloatType variant", self);
        }
    }

    pub fn into_function_type(self) -> FunctionType<'ctx> {
        if let AnyTypeEnum::FunctionType(t) = self {
            t
        } else {
            panic!("Found {:?} but expected the FunctionType variant", self);
        }
    }

    pub fn into_int_type(self) -> IntType<'ctx> {
        if let AnyTypeEnum::IntType(t) = self {
            t
        } else {
            panic!("Found {:?} but expected the IntType variant", self);
        }
    }

    pub fn into_pointer_type(self) -> PointerType<'ctx> {
        if let AnyTypeEnum::PointerType(t) = self {
            t
        } else {
            panic!("Found {:?} but expected the PointerType variant", self);
        }
    }

    pub fn into_struct_type(self) -> StructType<'ctx> {
        if let AnyTypeEnum::StructType(t) = self {
            t
        } else {
            panic!("Found {:?} but expected the StructType variant", self);
        }
    }

    pub fn into_vector_type(self) -> VectorType<'ctx> {
        if let AnyTypeEnum::VectorType(t) = self {
            t
        } else {
            panic!("Found {:?} but expected the VectorType variant", self);
        }
    }

    pub fn into_void_type(self) -> VoidType<'ctx> {
        if let AnyTypeEnum::VoidType(t) = self {
            t
        } else {
            panic!("Found {:?} but expected the VoidType variant", self);
        }
    }

    pub fn is_array_type(self) -> bool {
        matches!(self, AnyTypeEnum::ArrayType(_))
    }

    pub fn is_float_type(self) -> bool {
        matches!(self, AnyTypeEnum::FloatType(_))
    }

    pub fn is_function_type(self) -> bool {
        matches!(self, AnyTypeEnum::FunctionType(_))
    }

    pub fn is_int_type(self) -> bool {
        matches!(self, AnyTypeEnum::IntType(_))
    }

    pub fn is_pointer_type(self) -> bool {
        matches!(self, AnyTypeEnum::PointerType(_))
    }

    pub fn is_struct_type(self) -> bool {
        matches!(self, AnyTypeEnum::StructType(_))
    }

    pub fn is_vector_type(self) -> bool {
        matches!(self, AnyTypeEnum::VectorType(_))
    }

    pub fn is_void_type(self) -> bool {
        matches!(self, AnyTypeEnum::VoidType(_))
    }

    pub fn size_of(&self) -> Option<IntValue<'ctx>> {
        match self {
            AnyTypeEnum::ArrayType(t) => t.size_of(),
            AnyTypeEnum::FloatType(t) => Some(t.size_of()),
            AnyTypeEnum::IntType(t) => Some(t.size_of()),
            AnyTypeEnum::PointerType(t) => Some(t.size_of()),
            AnyTypeEnum::StructType(t) => t.size_of(),
            AnyTypeEnum::VectorType(t) => t.size_of(),
            AnyTypeEnum::VoidType(_) => None,
            AnyTypeEnum::FunctionType(_) => None,
        }
    }

    /// Print the definition of a `AnyTypeEnum` to `LLVMString`.
    pub fn print_to_string(self) -> LLVMString {
        match self {
            AnyTypeEnum::ArrayType(t) => t.print_to_string(),
            AnyTypeEnum::FloatType(t) => t.print_to_string(),
            AnyTypeEnum::IntType(t) => t.print_to_string(),
            AnyTypeEnum::PointerType(t) => t.print_to_string(),
            AnyTypeEnum::StructType(t) => t.print_to_string(),
            AnyTypeEnum::VectorType(t) => t.print_to_string(),
            AnyTypeEnum::VoidType(t) => t.print_to_string(),
            AnyTypeEnum::FunctionType(t) => t.print_to_string(),
        }
    }
}

impl<'ctx> BasicTypeEnum<'ctx> {
    /// Create `BasicTypeEnum` from [`LLVMTypeRef`]
    ///
    /// # Safety
    /// Undefined behavior, if referenced type isn't part of basic type enum.
    pub unsafe fn new(type_: LLVMTypeRef) -> Self {
        match LLVMGetTypeKind(type_) {
            LLVMTypeKind::LLVMHalfTypeKind
            | LLVMTypeKind::LLVMFloatTypeKind
            | LLVMTypeKind::LLVMDoubleTypeKind
            | LLVMTypeKind::LLVMX86_FP80TypeKind
            | LLVMTypeKind::LLVMFP128TypeKind
            | LLVMTypeKind::LLVMPPC_FP128TypeKind => BasicTypeEnum::FloatType(FloatType::new(type_)),
            #[cfg(any(
                feature = "llvm11-0",
                feature = "llvm12-0",
                feature = "llvm13-0",
                feature = "llvm14-0",
                feature = "llvm15-0"
            ))]
            LLVMTypeKind::LLVMBFloatTypeKind => BasicTypeEnum::FloatType(FloatType::new(type_)),
            LLVMTypeKind::LLVMIntegerTypeKind => BasicTypeEnum::IntType(IntType::new(type_)),
            LLVMTypeKind::LLVMStructTypeKind => BasicTypeEnum::StructType(StructType::new(type_)),
            LLVMTypeKind::LLVMPointerTypeKind => BasicTypeEnum::PointerType(PointerType::new(type_)),
            LLVMTypeKind::LLVMArrayTypeKind => BasicTypeEnum::ArrayType(ArrayType::new(type_)),
            LLVMTypeKind::LLVMVectorTypeKind => BasicTypeEnum::VectorType(VectorType::new(type_)),
            #[cfg(any(
                feature = "llvm11-0",
                feature = "llvm12-0",
                feature = "llvm13-0",
                feature = "llvm14-0",
                feature = "llvm15-0"
            ))]
            LLVMTypeKind::LLVMScalableVectorTypeKind => BasicTypeEnum::VectorType(VectorType::new(type_)),
            LLVMTypeKind::LLVMMetadataTypeKind => panic!("Unsupported basic type: Metadata"),
            // see https://llvm.org/docs/LangRef.html#x86-mmx-type
            LLVMTypeKind::LLVMX86_MMXTypeKind => panic!("Unsupported basic type: MMX"),
            // see https://llvm.org/docs/LangRef.html#x86-amx-type
<<<<<<< HEAD
            #[cfg(any(
                feature = "llvm12-0",
                feature = "llvm13-0",
                feature = "llvm14-0",
                feature = "llvm15-0"
            ))]
            LLVMTypeKind::LLVMX86_AMXTypeKind => unreachable!("Unsupported basic type: AMX"),
            LLVMTypeKind::LLVMLabelTypeKind => unreachable!("Unsupported basic type: Label"),
            LLVMTypeKind::LLVMVoidTypeKind => unreachable!("Unsupported basic type: VoidType"),
            LLVMTypeKind::LLVMFunctionTypeKind => unreachable!("Unsupported basic type: FunctionType"),
            LLVMTypeKind::LLVMTokenTypeKind => unreachable!("Unsupported basic type: Token"),
=======
            #[cfg(any(feature = "llvm12-0", feature = "llvm13-0", feature = "llvm14-0"))]
            LLVMTypeKind::LLVMX86_AMXTypeKind => panic!("Unsupported basic type: AMX"),
            LLVMTypeKind::LLVMLabelTypeKind => panic!("Unsupported basic type: Label"),
            LLVMTypeKind::LLVMVoidTypeKind => panic!("Unsupported basic type: VoidType"),
            LLVMTypeKind::LLVMFunctionTypeKind => panic!("Unsupported basic type: FunctionType"),
            LLVMTypeKind::LLVMTokenTypeKind => panic!("Unsupported basic type: Token"),
>>>>>>> 845270c9
        }
    }

    pub fn into_array_type(self) -> ArrayType<'ctx> {
        if let BasicTypeEnum::ArrayType(t) = self {
            t
        } else {
            panic!("Found {:?} but expected the ArrayType variant", self);
        }
    }

    pub fn into_float_type(self) -> FloatType<'ctx> {
        if let BasicTypeEnum::FloatType(t) = self {
            t
        } else {
            panic!("Found {:?} but expected the FloatType variant", self);
        }
    }

    pub fn into_int_type(self) -> IntType<'ctx> {
        if let BasicTypeEnum::IntType(t) = self {
            t
        } else {
            panic!("Found {:?} but expected the IntType variant", self);
        }
    }

    pub fn into_pointer_type(self) -> PointerType<'ctx> {
        if let BasicTypeEnum::PointerType(t) = self {
            t
        } else {
            panic!("Found {:?} but expected the PointerType variant", self);
        }
    }

    pub fn into_struct_type(self) -> StructType<'ctx> {
        if let BasicTypeEnum::StructType(t) = self {
            t
        } else {
            panic!("Found {:?} but expected the StructType variant", self);
        }
    }

    pub fn into_vector_type(self) -> VectorType<'ctx> {
        if let BasicTypeEnum::VectorType(t) = self {
            t
        } else {
            panic!("Found {:?} but expected the VectorType variant", self);
        }
    }

    pub fn is_array_type(self) -> bool {
        matches!(self, BasicTypeEnum::ArrayType(_))
    }

    pub fn is_float_type(self) -> bool {
        matches!(self, BasicTypeEnum::FloatType(_))
    }

    pub fn is_int_type(self) -> bool {
        matches!(self, BasicTypeEnum::IntType(_))
    }

    pub fn is_pointer_type(self) -> bool {
        matches!(self, BasicTypeEnum::PointerType(_))
    }

    pub fn is_struct_type(self) -> bool {
        matches!(self, BasicTypeEnum::StructType(_))
    }

    pub fn is_vector_type(self) -> bool {
        matches!(self, BasicTypeEnum::VectorType(_))
    }

    /// Creates a constant `BasicValueZero`.
    ///
    /// # Example
    /// ```
    /// use inkwell::context::Context;
    /// use crate::inkwell::types::BasicType;
    ///
    /// let context = Context::create();
    /// let f32_type = context.f32_type().as_basic_type_enum();
    /// let f32_zero = f32_type.const_zero();
    /// ```
    pub fn const_zero(self) -> BasicValueEnum<'ctx> {
        match self {
            BasicTypeEnum::ArrayType(ty) => ty.const_zero().as_basic_value_enum(),
            BasicTypeEnum::FloatType(ty) => ty.const_zero().as_basic_value_enum(),
            BasicTypeEnum::IntType(ty) => ty.const_zero().as_basic_value_enum(),
            BasicTypeEnum::PointerType(ty) => ty.const_zero().as_basic_value_enum(),
            BasicTypeEnum::StructType(ty) => ty.const_zero().as_basic_value_enum(),
            BasicTypeEnum::VectorType(ty) => ty.const_zero().as_basic_value_enum(),
        }
    }

    /// Print the definition of a `BasicTypeEnum` to `LLVMString`.
    pub fn print_to_string(self) -> LLVMString {
        match self {
            BasicTypeEnum::ArrayType(t) => t.print_to_string(),
            BasicTypeEnum::FloatType(t) => t.print_to_string(),
            BasicTypeEnum::IntType(t) => t.print_to_string(),
            BasicTypeEnum::PointerType(t) => t.print_to_string(),
            BasicTypeEnum::StructType(t) => t.print_to_string(),
            BasicTypeEnum::VectorType(t) => t.print_to_string(),
        }
    }
}

impl<'ctx> TryFrom<AnyTypeEnum<'ctx>> for BasicTypeEnum<'ctx> {
    type Error = ();

    fn try_from(value: AnyTypeEnum<'ctx>) -> Result<Self, Self::Error> {
        use AnyTypeEnum::*;
        Ok(match value {
            ArrayType(at) => at.into(),
            FloatType(ft) => ft.into(),
            IntType(it) => it.into(),
            PointerType(pt) => pt.into(),
            StructType(st) => st.into(),
            VectorType(vt) => vt.into(),
            VoidType(_) | FunctionType(_) => return Err(()),
        })
    }
}

impl<'ctx> TryFrom<AnyTypeEnum<'ctx>> for BasicMetadataTypeEnum<'ctx> {
    type Error = ();

    fn try_from(value: AnyTypeEnum<'ctx>) -> Result<Self, Self::Error> {
        use AnyTypeEnum::*;
        Ok(match value {
            ArrayType(at) => at.into(),
            FloatType(ft) => ft.into(),
            IntType(it) => it.into(),
            PointerType(pt) => pt.into(),
            StructType(st) => st.into(),
            VectorType(vt) => vt.into(),
            VoidType(_) | FunctionType(_) => return Err(()),
        })
    }
}

impl<'ctx> TryFrom<BasicMetadataTypeEnum<'ctx>> for BasicTypeEnum<'ctx> {
    type Error = ();

    fn try_from(value: BasicMetadataTypeEnum<'ctx>) -> Result<Self, Self::Error> {
        use BasicMetadataTypeEnum::*;
        Ok(match value {
            ArrayType(at) => at.into(),
            FloatType(ft) => ft.into(),
            IntType(it) => it.into(),
            PointerType(pt) => pt.into(),
            StructType(st) => st.into(),
            VectorType(vt) => vt.into(),
            MetadataType(_) => return Err(()),
        })
    }
}

impl<'ctx> From<BasicTypeEnum<'ctx>> for BasicMetadataTypeEnum<'ctx> {
    fn from(value: BasicTypeEnum<'ctx>) -> Self {
        use BasicTypeEnum::*;
        match value {
            ArrayType(at) => at.into(),
            FloatType(ft) => ft.into(),
            IntType(it) => it.into(),
            PointerType(pt) => pt.into(),
            StructType(st) => st.into(),
            VectorType(vt) => vt.into(),
        }
    }
}

impl Display for AnyTypeEnum<'_> {
    fn fmt(&self, f: &mut fmt::Formatter<'_>) -> fmt::Result {
        write!(f, "{}", self.print_to_string())
    }
}

impl Display for BasicTypeEnum<'_> {
    fn fmt(&self, f: &mut fmt::Formatter<'_>) -> fmt::Result {
        write!(f, "{}", self.print_to_string())
    }
}

impl Display for BasicMetadataTypeEnum<'_> {
    fn fmt(&self, f: &mut fmt::Formatter<'_>) -> fmt::Result {
        write!(f, "{}", self.print_to_string())
    }
}<|MERGE_RESOLUTION|>--- conflicted
+++ resolved
@@ -420,7 +420,6 @@
             // see https://llvm.org/docs/LangRef.html#x86-mmx-type
             LLVMTypeKind::LLVMX86_MMXTypeKind => panic!("Unsupported basic type: MMX"),
             // see https://llvm.org/docs/LangRef.html#x86-amx-type
-<<<<<<< HEAD
             #[cfg(any(
                 feature = "llvm12-0",
                 feature = "llvm13-0",
@@ -432,14 +431,6 @@
             LLVMTypeKind::LLVMVoidTypeKind => unreachable!("Unsupported basic type: VoidType"),
             LLVMTypeKind::LLVMFunctionTypeKind => unreachable!("Unsupported basic type: FunctionType"),
             LLVMTypeKind::LLVMTokenTypeKind => unreachable!("Unsupported basic type: Token"),
-=======
-            #[cfg(any(feature = "llvm12-0", feature = "llvm13-0", feature = "llvm14-0"))]
-            LLVMTypeKind::LLVMX86_AMXTypeKind => panic!("Unsupported basic type: AMX"),
-            LLVMTypeKind::LLVMLabelTypeKind => panic!("Unsupported basic type: Label"),
-            LLVMTypeKind::LLVMVoidTypeKind => panic!("Unsupported basic type: VoidType"),
-            LLVMTypeKind::LLVMFunctionTypeKind => panic!("Unsupported basic type: FunctionType"),
-            LLVMTypeKind::LLVMTokenTypeKind => panic!("Unsupported basic type: Token"),
->>>>>>> 845270c9
         }
     }
 
