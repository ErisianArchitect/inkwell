//! Inkwell documentation is a work in progress.
//!
//! If you have any LLVM knowledge that could be used to improve these docs, we would greatly appreciate you opening an issue and/or a pull request on our [GitHub page](https://github.com/TheDan64/inkwell).
//!
//! Due to a rustdoc issue, this documentation represents only the latest supported LLVM version. We hope that this issue will be resolved in the future so that multiple versions can be documented side by side.
//!
//! # Library Wide Notes
//!
//! * Most functions which take a string slice as input may possibly panic in the unlikely event that a c style string cannot be created based on it. (IE if your slice already has a null byte in it)

#![deny(missing_debug_implementations)]
#![cfg_attr(feature = "nightly", feature(doc_cfg))]

#[macro_use]
extern crate inkwell_internals;

#[macro_use]
pub mod support;
#[deny(missing_docs)]
pub mod attributes;
#[deny(missing_docs)]
pub mod basic_block;
pub mod builder;
#[deny(missing_docs)]
#[cfg(not(any(feature = "llvm4-0", feature = "llvm5-0", feature = "llvm6-0")))]
pub mod comdat;
#[deny(missing_docs)]
pub mod context;
pub mod data_layout;
#[cfg(not(any(feature = "llvm4-0", feature = "llvm5-0", feature = "llvm6-0")))]
pub mod debug_info;
pub mod execution_engine;
pub mod intrinsics;
pub mod memory_buffer;
#[deny(missing_docs)]
pub mod module;
pub mod object_file;
pub mod passes;
pub mod targets;
pub mod types;
pub mod values;

// Boilerplate to select a desired llvm_sys version at compile & link time.
#[cfg(feature = "llvm10-0")]
extern crate llvm_sys_100 as llvm_sys;
#[cfg(feature = "llvm11-0")]
extern crate llvm_sys_110 as llvm_sys;
#[cfg(feature = "llvm12-0")]
extern crate llvm_sys_120 as llvm_sys;
#[cfg(feature = "llvm13-0")]
extern crate llvm_sys_130 as llvm_sys;
#[cfg(feature = "llvm14-0")]
extern crate llvm_sys_140 as llvm_sys;
#[cfg(feature = "llvm15-0")]
extern crate llvm_sys_150 as llvm_sys;
#[cfg(feature = "llvm4-0")]
extern crate llvm_sys_40 as llvm_sys;
#[cfg(feature = "llvm5-0")]
extern crate llvm_sys_50 as llvm_sys;
#[cfg(feature = "llvm6-0")]
extern crate llvm_sys_60 as llvm_sys;
#[cfg(feature = "llvm7-0")]
extern crate llvm_sys_70 as llvm_sys;
#[cfg(feature = "llvm8-0")]
extern crate llvm_sys_80 as llvm_sys;
#[cfg(feature = "llvm9-0")]
extern crate llvm_sys_90 as llvm_sys;

use llvm_sys::{
    LLVMAtomicOrdering, LLVMAtomicRMWBinOp, LLVMDLLStorageClass, LLVMIntPredicate, LLVMRealPredicate,
    LLVMThreadLocalMode, LLVMVisibility,
};

#[llvm_versions(7.0..=latest)]
use llvm_sys::LLVMInlineAsmDialect;

use std::convert::TryFrom;

// Thanks to kennytm for coming up with assert_unique_features!
// which ensures that the LLVM feature flags are mutually exclusive
macro_rules! assert_unique_features {
    () => {};
    ($first:tt $(,$rest:tt)*) => {
        $(
            #[cfg(all(feature = $first, feature = $rest))]
            compile_error!(concat!("features \"", $first, "\" and \"", $rest, "\" cannot be used together"));
        )*
        assert_unique_features!($($rest),*);
    }
}

// This macro ensures that at least one of the LLVM feature
// flags are provided and prints them out if none are provided
macro_rules! assert_used_features {
    ($($all:tt),*) => {
        #[cfg(not(any($(feature = $all),*)))]
        compile_error!(concat!("One of the LLVM feature flags must be provided: ", $($all, " "),*));
    }
}

macro_rules! assert_unique_used_features {
    ($($all:tt),*) => {
        assert_unique_features!($($all),*);
        assert_used_features!($($all),*);
    }
}

assert_unique_used_features! {"llvm4-0", "llvm5-0", "llvm6-0", "llvm7-0", "llvm8-0", "llvm9-0", "llvm10-0", "llvm11-0", "llvm12-0", "llvm13-0", "llvm14-0", "llvm15-0"}

<<<<<<< HEAD
/// Defines the abstract LLVM address space.
#[derive(Debug, PartialEq, Eq, Copy, Clone)]
pub enum AddressSpace {
    Zero = 0,
    One = 1,
    Two = 2,
    Three = 3,
    Four = 4,
    Five = 5,
=======
/// Defines the address space in which a global will be inserted.
///
/// The default address space is zero. An address space can always be created from a `u16`:
/// ```no_run
/// inkwell::AddressSpace::from(1u16);
/// ```
///
/// An Address space is a 24-bit number. To convert from a u32, use the `TryFrom` instance
///
/// ```no_run
/// inkwell::AddressSpace::try_from(42u32).expect("fits in 24-bit unsigned int");
/// ```
///
/// # Remarks
/// See also: https://llvm.org/doxygen/NVPTXBaseInfo_8h_source.html
#[derive(Debug, PartialEq, Eq, Copy, Clone)]
pub struct AddressSpace(u32);

impl Default for AddressSpace {
    fn default() -> Self {
        AddressSpace(0)
    }
}

impl From<u16> for AddressSpace {
    fn from(val: u16) -> Self {
        AddressSpace(val as u32)
    }
>>>>>>> 3c5d7706
}

impl TryFrom<u32> for AddressSpace {
    type Error = ();

    fn try_from(val: u32) -> Result<Self, Self::Error> {
<<<<<<< HEAD
        match val {
            0 => Ok(AddressSpace::Zero),
            1 => Ok(AddressSpace::One),
            2 => Ok(AddressSpace::Two),
            3 => Ok(AddressSpace::Three),
            4 => Ok(AddressSpace::Four),
            5 => Ok(AddressSpace::Five),
            _ => Err(()),
=======
        // address space is a 24-bit integer
        if val < 1 << 24 {
            Ok(AddressSpace(val))
        } else {
            Err(())
>>>>>>> 3c5d7706
        }
    }
}

// REVIEW: Maybe this belongs in some sort of prelude?
/// This enum defines how to compare a `left` and `right` `IntValue`.
#[llvm_enum(LLVMIntPredicate)]
#[derive(Clone, Copy, Debug, Eq, Hash, Ord, PartialEq, PartialOrd)]
pub enum IntPredicate {
    /// Equal
    #[llvm_variant(LLVMIntEQ)]
    EQ,

    /// Not Equal
    #[llvm_variant(LLVMIntNE)]
    NE,

    /// Unsigned Greater Than
    #[llvm_variant(LLVMIntUGT)]
    UGT,

    /// Unsigned Greater Than or Equal
    #[llvm_variant(LLVMIntUGE)]
    UGE,

    /// Unsigned Less Than
    #[llvm_variant(LLVMIntULT)]
    ULT,

    /// Unsigned Less Than or Equal
    #[llvm_variant(LLVMIntULE)]
    ULE,

    /// Signed Greater Than
    #[llvm_variant(LLVMIntSGT)]
    SGT,

    /// Signed Greater Than or Equal
    #[llvm_variant(LLVMIntSGE)]
    SGE,

    /// Signed Less Than
    #[llvm_variant(LLVMIntSLT)]
    SLT,

    /// Signed Less Than or Equal
    #[llvm_variant(LLVMIntSLE)]
    SLE,
}

// REVIEW: Maybe this belongs in some sort of prelude?
/// Defines how to compare a `left` and `right` `FloatValue`.
#[llvm_enum(LLVMRealPredicate)]
#[derive(Debug, Clone, Copy, PartialEq, Eq, PartialOrd, Ord, Hash)]
pub enum FloatPredicate {
    /// Returns true if `left` == `right` and neither are NaN
    #[llvm_variant(LLVMRealOEQ)]
    OEQ,

    /// Returns true if `left` >= `right` and neither are NaN
    #[llvm_variant(LLVMRealOGE)]
    OGE,

    /// Returns true if `left` > `right` and neither are NaN
    #[llvm_variant(LLVMRealOGT)]
    OGT,

    /// Returns true if `left` <= `right` and neither are NaN
    #[llvm_variant(LLVMRealOLE)]
    OLE,

    /// Returns true if `left` < `right` and neither are NaN
    #[llvm_variant(LLVMRealOLT)]
    OLT,

    /// Returns true if `left` != `right` and neither are NaN
    #[llvm_variant(LLVMRealONE)]
    ONE,

    /// Returns true if neither value is NaN
    #[llvm_variant(LLVMRealORD)]
    ORD,

    /// Always returns false
    #[llvm_variant(LLVMRealPredicateFalse)]
    PredicateFalse,

    /// Always returns true
    #[llvm_variant(LLVMRealPredicateTrue)]
    PredicateTrue,

    /// Returns true if `left` == `right` or either is NaN
    #[llvm_variant(LLVMRealUEQ)]
    UEQ,

    /// Returns true if `left` >= `right` or either is NaN
    #[llvm_variant(LLVMRealUGE)]
    UGE,

    /// Returns true if `left` > `right` or either is NaN
    #[llvm_variant(LLVMRealUGT)]
    UGT,

    /// Returns true if `left` <= `right` or either is NaN
    #[llvm_variant(LLVMRealULE)]
    ULE,

    /// Returns true if `left` < `right` or either is NaN
    #[llvm_variant(LLVMRealULT)]
    ULT,

    /// Returns true if `left` != `right` or either is NaN
    #[llvm_variant(LLVMRealUNE)]
    UNE,

    /// Returns true if either value is NaN
    #[llvm_variant(LLVMRealUNO)]
    UNO,
}

// REVIEW: Maybe this belongs in some sort of prelude?
#[llvm_enum(LLVMAtomicOrdering)]
#[derive(Debug, Clone, Copy, PartialEq, Eq, PartialOrd, Ord, Hash)]
pub enum AtomicOrdering {
    #[llvm_variant(LLVMAtomicOrderingNotAtomic)]
    NotAtomic,
    #[llvm_variant(LLVMAtomicOrderingUnordered)]
    Unordered,
    #[llvm_variant(LLVMAtomicOrderingMonotonic)]
    Monotonic,
    #[llvm_variant(LLVMAtomicOrderingAcquire)]
    Acquire,
    #[llvm_variant(LLVMAtomicOrderingRelease)]
    Release,
    #[llvm_variant(LLVMAtomicOrderingAcquireRelease)]
    AcquireRelease,
    #[llvm_variant(LLVMAtomicOrderingSequentiallyConsistent)]
    SequentiallyConsistent,
}

#[llvm_enum(LLVMAtomicRMWBinOp)]
#[derive(Debug, Clone, Copy, PartialEq, Eq, PartialOrd, Ord, Hash)]
pub enum AtomicRMWBinOp {
    /// Stores to memory and returns the prior value.
    #[llvm_variant(LLVMAtomicRMWBinOpXchg)]
    Xchg,

    /// Adds to the value in memory and returns the prior value.
    #[llvm_variant(LLVMAtomicRMWBinOpAdd)]
    Add,

    /// Subtract a value off the value in memory and returns the prior value.
    #[llvm_variant(LLVMAtomicRMWBinOpSub)]
    Sub,

    /// Bitwise and into memory and returns the prior value.
    #[llvm_variant(LLVMAtomicRMWBinOpAnd)]
    And,

    /// Bitwise nands into memory and returns the prior value.
    #[llvm_variant(LLVMAtomicRMWBinOpNand)]
    Nand,

    /// Bitwise ors into memory and returns the prior value.
    #[llvm_variant(LLVMAtomicRMWBinOpOr)]
    Or,

    /// Bitwise xors into memory and returns the prior value.
    #[llvm_variant(LLVMAtomicRMWBinOpXor)]
    Xor,

    /// Sets memory to the signed-greater of the value provided and the value in memory. Returns the value that was in memory.
    #[llvm_variant(LLVMAtomicRMWBinOpMax)]
    Max,

    /// Sets memory to the signed-lesser of the value provided and the value in memory. Returns the value that was in memory.
    #[llvm_variant(LLVMAtomicRMWBinOpMin)]
    Min,

    /// Sets memory to the unsigned-greater of the value provided and the value in memory. Returns the value that was in memory.
    #[llvm_variant(LLVMAtomicRMWBinOpUMax)]
    UMax,

    /// Sets memory to the unsigned-lesser of the value provided and the value in memory. Returns the value that was in memory.
    #[llvm_variant(LLVMAtomicRMWBinOpUMin)]
    UMin,

    /// Adds to the float-typed value in memory and returns the prior value.
    // Although this was added in LLVM 9, it wasn't exposed to the C API
    // until 10.0.
    #[llvm_versions(10.0..=latest)]
    #[llvm_variant(LLVMAtomicRMWBinOpFAdd)]
    FAdd,

    /// Subtract a float-typed value off the value in memory and returns the prior value.
    // Although this was added in LLVM 9, it wasn't exposed to the C API
    // until 10.0.
    #[llvm_versions(10.0..=latest)]
    #[llvm_variant(LLVMAtomicRMWBinOpFSub)]
    FSub,

    /// Sets memory to the greater of the two float-typed values, one provided and one from memory. Returns the value that was in memory.
    #[llvm_versions(15.0..=latest)]
    #[llvm_variant(LLVMAtomicRMWBinOpFMax)]
    FMax,

    /// Sets memory to the lesser of the two float-typed values, one provided and one from memory. Returns the value that was in memory.
    #[llvm_versions(15.0..=latest)]
    #[llvm_variant(LLVMAtomicRMWBinOpFMin)]
    FMin,
}

/// Defines the optimization level used to compile a `Module`.
///
/// # Remarks
/// See also: https://llvm.org/doxygen/CodeGen_8h_source.html
#[repr(u32)]
#[derive(Debug, PartialEq, Eq, Copy, Clone)]
pub enum OptimizationLevel {
    None = 0,
    Less = 1,
    Default = 2,
    Aggressive = 3,
}

impl Default for OptimizationLevel {
    /// Returns the default value for `OptimizationLevel`, namely `OptimizationLevel::Default`.
    fn default() -> Self {
        OptimizationLevel::Default
    }
}

#[llvm_enum(LLVMVisibility)]
#[derive(Clone, Copy, Debug, Eq, Hash, Ord, PartialEq, PartialOrd)]
pub enum GlobalVisibility {
    #[llvm_variant(LLVMDefaultVisibility)]
    Default,
    #[llvm_variant(LLVMHiddenVisibility)]
    Hidden,
    #[llvm_variant(LLVMProtectedVisibility)]
    Protected,
}

impl Default for GlobalVisibility {
    /// Returns the default value for `GlobalVisibility`, namely `GlobalVisibility::Default`.
    fn default() -> Self {
        GlobalVisibility::Default
    }
}

#[derive(Clone, Copy, Debug, Eq, PartialEq)]
pub enum ThreadLocalMode {
    GeneralDynamicTLSModel,
    LocalDynamicTLSModel,
    InitialExecTLSModel,
    LocalExecTLSModel,
}

impl ThreadLocalMode {
    pub(crate) fn new(thread_local_mode: LLVMThreadLocalMode) -> Option<Self> {
        match thread_local_mode {
            LLVMThreadLocalMode::LLVMGeneralDynamicTLSModel => Some(ThreadLocalMode::GeneralDynamicTLSModel),
            LLVMThreadLocalMode::LLVMLocalDynamicTLSModel => Some(ThreadLocalMode::LocalDynamicTLSModel),
            LLVMThreadLocalMode::LLVMInitialExecTLSModel => Some(ThreadLocalMode::InitialExecTLSModel),
            LLVMThreadLocalMode::LLVMLocalExecTLSModel => Some(ThreadLocalMode::LocalExecTLSModel),
            LLVMThreadLocalMode::LLVMNotThreadLocal => None,
        }
    }

    pub(crate) fn as_llvm_mode(self) -> LLVMThreadLocalMode {
        match self {
            ThreadLocalMode::GeneralDynamicTLSModel => LLVMThreadLocalMode::LLVMGeneralDynamicTLSModel,
            ThreadLocalMode::LocalDynamicTLSModel => LLVMThreadLocalMode::LLVMLocalDynamicTLSModel,
            ThreadLocalMode::InitialExecTLSModel => LLVMThreadLocalMode::LLVMInitialExecTLSModel,
            ThreadLocalMode::LocalExecTLSModel => LLVMThreadLocalMode::LLVMLocalExecTLSModel,
            // None => LLVMThreadLocalMode::LLVMNotThreadLocal,
        }
    }
}

#[llvm_enum(LLVMDLLStorageClass)]
#[derive(Clone, Copy, Debug, Eq, Hash, Ord, PartialEq, PartialOrd)]
pub enum DLLStorageClass {
    #[llvm_variant(LLVMDefaultStorageClass)]
    Default,
    #[llvm_variant(LLVMDLLImportStorageClass)]
    Import,
    #[llvm_variant(LLVMDLLExportStorageClass)]
    Export,
}

impl Default for DLLStorageClass {
    /// Returns the default value for `DLLStorageClass`, namely `DLLStorageClass::Default`.
    fn default() -> Self {
        DLLStorageClass::Default
    }
}

#[llvm_versions(7.0..=latest)]
#[llvm_enum(LLVMInlineAsmDialect)]
#[derive(Clone, Copy, Debug, Eq, Hash, Ord, PartialEq, PartialOrd)]
pub enum InlineAsmDialect {
    #[llvm_variant(LLVMInlineAsmDialectATT)]
    ATT,
    #[llvm_variant(LLVMInlineAsmDialectIntel)]
    Intel,
}

/// Exposes LLVM internal references to the outside.
#[cfg(feature = "internal-getters")]
pub trait LLVMReference<T> {
    /// Returns an underlying llvm reference
    /// # Safety
    /// This method is inherintly unsafe as it is designed to return internal LLVM references
    /// Always encapsulate the entire operation in an unsafe call.
    /// Leaking `T` outside of the unsafe block can lead to undefined behaviour
    unsafe fn get_ref(&self) -> T;
}<|MERGE_RESOLUTION|>--- conflicted
+++ resolved
@@ -107,17 +107,6 @@
 
 assert_unique_used_features! {"llvm4-0", "llvm5-0", "llvm6-0", "llvm7-0", "llvm8-0", "llvm9-0", "llvm10-0", "llvm11-0", "llvm12-0", "llvm13-0", "llvm14-0", "llvm15-0"}
 
-<<<<<<< HEAD
-/// Defines the abstract LLVM address space.
-#[derive(Debug, PartialEq, Eq, Copy, Clone)]
-pub enum AddressSpace {
-    Zero = 0,
-    One = 1,
-    Two = 2,
-    Three = 3,
-    Four = 4,
-    Five = 5,
-=======
 /// Defines the address space in which a global will be inserted.
 ///
 /// The default address space is zero. An address space can always be created from a `u16`:
@@ -146,29 +135,17 @@
     fn from(val: u16) -> Self {
         AddressSpace(val as u32)
     }
->>>>>>> 3c5d7706
 }
 
 impl TryFrom<u32> for AddressSpace {
     type Error = ();
 
     fn try_from(val: u32) -> Result<Self, Self::Error> {
-<<<<<<< HEAD
-        match val {
-            0 => Ok(AddressSpace::Zero),
-            1 => Ok(AddressSpace::One),
-            2 => Ok(AddressSpace::Two),
-            3 => Ok(AddressSpace::Three),
-            4 => Ok(AddressSpace::Four),
-            5 => Ok(AddressSpace::Five),
-            _ => Err(()),
-=======
         // address space is a 24-bit integer
         if val < 1 << 24 {
             Ok(AddressSpace(val))
         } else {
             Err(())
->>>>>>> 3c5d7706
         }
     }
 }
