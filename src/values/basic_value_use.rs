use either::{
    Either,
    Either::{Left, Right},
};
use llvm_sys::core::{LLVMGetNextUse, LLVMGetUsedValue, LLVMGetUser, LLVMIsABasicBlock, LLVMValueAsBasicBlock};
use llvm_sys::prelude::LLVMUseRef;

use std::marker::PhantomData;

use crate::basic_block::BasicBlock;
use crate::values::{AnyValueEnum, BasicValueEnum};

/// A usage of a `BasicValue` in another value.
#[derive(Clone, Copy, Debug, Eq, PartialEq)]
pub struct BasicValueUse<'ctx>(LLVMUseRef, PhantomData<&'ctx ()>);

impl<'ctx> BasicValueUse<'ctx> {
    pub(crate) unsafe fn new(use_: LLVMUseRef) -> Self {
        debug_assert!(!use_.is_null());

        BasicValueUse(use_, PhantomData)
    }

    /// Gets the next use of a `BasicBlock`, `InstructionValue` or `BasicValue` if any.
    ///
    /// The following example,
    ///
    /// ```no_run
    /// use inkwell::AddressSpace;
    /// use inkwell::context::Context;
    /// use inkwell::values::BasicValue;
    ///
    /// let context = Context::create();
    /// let module = context.create_module("ivs");
    /// let builder = context.create_builder();
    /// let void_type = context.void_type();
    /// let f32_type = context.f32_type();
<<<<<<< HEAD
    /// let f32_ptr_type = f32_type.ptr_type(AddressSpace::Zero);
=======
    /// let f32_ptr_type = f32_type.ptr_type(AddressSpace::default());
>>>>>>> 3c5d7706
    /// let fn_type = void_type.fn_type(&[f32_ptr_type.into()], false);
    ///
    /// let function = module.add_function("take_f32_ptr", fn_type, None);
    /// let basic_block = context.append_basic_block(function, "entry");
    ///
    /// builder.position_at_end(basic_block);
    ///
    /// let arg1 = function.get_first_param().unwrap().into_pointer_value();
    /// let f32_val = f32_type.const_float(::std::f64::consts::PI);
    /// let store_instruction = builder.build_store(arg1, f32_val);
    /// let free_instruction = builder.build_free(arg1);
    /// let return_instruction = builder.build_return(None);
    ///
    /// let arg1_first_use = arg1.get_first_use().unwrap();
    ///
    /// assert!(arg1_first_use.get_next_use().is_some());
    /// ```
    ///
    /// will generate LLVM IR roughly like (varying slightly across LLVM versions):
    ///
    /// ```ir
    /// ; ModuleID = 'ivs'
    /// source_filename = "ivs"
    ///
    /// define void @take_f32_ptr(float* %0) {
    /// entry:
    ///   store float 0x400921FB60000000, float* %0
    ///   %1 = bitcast float* %0 to i8*
    ///   tail call void @free(i8* %1)
    ///   ret void
    /// }
    ///
    /// declare void @free(i8*)
    /// ```
    ///
    /// which makes the arg1 (%0) uses clear:
    /// 1) In the store instruction
    /// 2) In the pointer bitcast
    pub fn get_next_use(self) -> Option<Self> {
        let use_ = unsafe { LLVMGetNextUse(self.0) };

        if use_.is_null() {
            return None;
        }

        unsafe { Some(Self::new(use_)) }
    }

    /// Gets the user (an `AnyValueEnum`) of this use.
    ///
    /// ```no_run
    /// use inkwell::AddressSpace;
    /// use inkwell::context::Context;
    /// use inkwell::values::BasicValue;
    ///
    /// let context = Context::create();
    /// let module = context.create_module("ivs");
    /// let builder = context.create_builder();
    /// let void_type = context.void_type();
    /// let f32_type = context.f32_type();
<<<<<<< HEAD
    /// let f32_ptr_type = f32_type.ptr_type(AddressSpace::Zero);
=======
    /// let f32_ptr_type = f32_type.ptr_type(AddressSpace::default());
>>>>>>> 3c5d7706
    /// let fn_type = void_type.fn_type(&[f32_ptr_type.into()], false);
    ///
    /// let function = module.add_function("take_f32_ptr", fn_type, None);
    /// let basic_block = context.append_basic_block(function, "entry");
    ///
    /// builder.position_at_end(basic_block);
    ///
    /// let arg1 = function.get_first_param().unwrap().into_pointer_value();
    /// let f32_val = f32_type.const_float(::std::f64::consts::PI);
    /// let store_instruction = builder.build_store(arg1, f32_val);
    /// let free_instruction = builder.build_free(arg1);
    /// let return_instruction = builder.build_return(None);
    ///
    /// let store_operand_use0 = store_instruction.get_operand_use(0).unwrap();
    /// let store_operand_use1 = store_instruction.get_operand_use(1).unwrap();
    ///
    /// assert_eq!(store_operand_use0.get_user(), store_instruction);
    /// assert_eq!(store_operand_use1.get_user(), store_instruction);
    /// ```
    pub fn get_user(self) -> AnyValueEnum<'ctx> {
        unsafe { AnyValueEnum::new(LLVMGetUser(self.0)) }
    }

    /// Gets the used value (a `BasicValueEnum` or `BasicBlock`) of this use.
    ///
    /// ```no_run
    /// use inkwell::AddressSpace;
    /// use inkwell::context::Context;
    /// use inkwell::values::BasicValue;
    ///
    /// let context = Context::create();
    /// let module = context.create_module("ivs");
    /// let builder = context.create_builder();
    /// let void_type = context.void_type();
    /// let f32_type = context.f32_type();
<<<<<<< HEAD
    /// let f32_ptr_type = f32_type.ptr_type(AddressSpace::Zero);
=======
    /// let f32_ptr_type = f32_type.ptr_type(AddressSpace::default());
>>>>>>> 3c5d7706
    /// let fn_type = void_type.fn_type(&[f32_ptr_type.into()], false);
    ///
    /// let function = module.add_function("take_f32_ptr", fn_type, None);
    /// let basic_block = context.append_basic_block(function, "entry");
    ///
    /// builder.position_at_end(basic_block);
    ///
    /// let arg1 = function.get_first_param().unwrap().into_pointer_value();
    /// let f32_val = f32_type.const_float(::std::f64::consts::PI);
    /// let store_instruction = builder.build_store(arg1, f32_val);
    /// let free_instruction = builder.build_free(arg1);
    /// let return_instruction = builder.build_return(None);
    ///
    /// let free_operand0 = free_instruction.get_operand(0).unwrap().left().unwrap();
    /// let free_operand0_instruction = free_operand0.as_instruction_value().unwrap();
    /// let bitcast_use_value = free_operand0_instruction
    ///     .get_first_use()
    ///     .unwrap()
    ///     .get_used_value()
    ///     .left()
    ///     .unwrap();
    ///
    /// assert_eq!(bitcast_use_value, free_operand0);
    /// ```
    pub fn get_used_value(self) -> Either<BasicValueEnum<'ctx>, BasicBlock<'ctx>> {
        let used_value = unsafe { LLVMGetUsedValue(self.0) };

        let is_basic_block = unsafe { !LLVMIsABasicBlock(used_value).is_null() };

        if is_basic_block {
            let bb = unsafe { BasicBlock::new(LLVMValueAsBasicBlock(used_value)) };

            Right(bb.expect("BasicBlock should always be valid"))
        } else {
            unsafe { Left(BasicValueEnum::new(used_value)) }
        }
    }
}<|MERGE_RESOLUTION|>--- conflicted
+++ resolved
@@ -35,11 +35,7 @@
     /// let builder = context.create_builder();
     /// let void_type = context.void_type();
     /// let f32_type = context.f32_type();
-<<<<<<< HEAD
-    /// let f32_ptr_type = f32_type.ptr_type(AddressSpace::Zero);
-=======
     /// let f32_ptr_type = f32_type.ptr_type(AddressSpace::default());
->>>>>>> 3c5d7706
     /// let fn_type = void_type.fn_type(&[f32_ptr_type.into()], false);
     ///
     /// let function = module.add_function("take_f32_ptr", fn_type, None);
@@ -100,11 +96,7 @@
     /// let builder = context.create_builder();
     /// let void_type = context.void_type();
     /// let f32_type = context.f32_type();
-<<<<<<< HEAD
-    /// let f32_ptr_type = f32_type.ptr_type(AddressSpace::Zero);
-=======
     /// let f32_ptr_type = f32_type.ptr_type(AddressSpace::default());
->>>>>>> 3c5d7706
     /// let fn_type = void_type.fn_type(&[f32_ptr_type.into()], false);
     ///
     /// let function = module.add_function("take_f32_ptr", fn_type, None);
@@ -140,11 +132,7 @@
     /// let builder = context.create_builder();
     /// let void_type = context.void_type();
     /// let f32_type = context.f32_type();
-<<<<<<< HEAD
-    /// let f32_ptr_type = f32_type.ptr_type(AddressSpace::Zero);
-=======
     /// let f32_ptr_type = f32_type.ptr_type(AddressSpace::default());
->>>>>>> 3c5d7706
     /// let fn_type = void_type.fn_type(&[f32_ptr_type.into()], false);
     ///
     /// let function = module.add_function("take_f32_ptr", fn_type, None);
