--- conflicted
+++ resolved
@@ -45,14 +45,11 @@
 }
 
 impl<'ctx> MetadataValue<'ctx> {
-<<<<<<< HEAD
-=======
     /// Get a value from an [LLVMValueRef].
     ///
     /// # Safety
     ///
     /// The ref must be valid and of type metadata.
->>>>>>> e0cc92dc
     pub unsafe fn new(value: LLVMValueRef) -> Self {
         assert!(!value.is_null());
         assert!(!LLVMIsAMDNode(value).is_null() || !LLVMIsAMDString(value).is_null());
