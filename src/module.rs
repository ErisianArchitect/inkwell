--- conflicted
+++ resolved
@@ -612,11 +612,7 @@
     /// let context = Context::create();
     /// let module = context.create_module("mod");
     /// let i8_type = context.i8_type();
-<<<<<<< HEAD
-    /// let global = module.add_global(i8_type, Some(AddressSpace::Four), "my_global");
-=======
     /// let global = module.add_global(i8_type, Some(AddressSpace::from(1u16)), "my_global");
->>>>>>> 3c5d7706
     ///
     /// assert_eq!(module.get_first_global().unwrap(), global);
     /// assert_eq!(module.get_last_global().unwrap(), global);
@@ -1030,11 +1026,7 @@
     ///
     /// assert!(module.get_first_global().is_none());
     ///
-<<<<<<< HEAD
-    /// let global = module.add_global(i8_type, Some(AddressSpace::Four), "my_global");
-=======
     /// let global = module.add_global(i8_type, Some(AddressSpace::from(4u16)), "my_global");
->>>>>>> 3c5d7706
     ///
     /// assert_eq!(module.get_first_global().unwrap(), global);
     /// ```
@@ -1062,11 +1054,7 @@
     ///
     /// assert!(module.get_last_global().is_none());
     ///
-<<<<<<< HEAD
-    /// let global = module.add_global(i8_type, Some(AddressSpace::Four), "my_global");
-=======
     /// let global = module.add_global(i8_type, Some(AddressSpace::from(4u16)), "my_global");
->>>>>>> 3c5d7706
     ///
     /// assert_eq!(module.get_last_global().unwrap(), global);
     /// ```
@@ -1094,11 +1082,7 @@
     ///
     /// assert!(module.get_global("my_global").is_none());
     ///
-<<<<<<< HEAD
-    /// let global = module.add_global(i8_type, Some(AddressSpace::Four), "my_global");
-=======
     /// let global = module.add_global(i8_type, Some(AddressSpace::from(4u16)), "my_global");
->>>>>>> 3c5d7706
     ///
     /// assert_eq!(module.get_global("my_global").unwrap(), global);
     /// ```
