//! A `Context` is an opaque owner and manager of core global data.

#[llvm_versions(7.0..=latest)]
use crate::InlineAsmDialect;
use libc::c_void;
#[llvm_versions(4.0..7.0)]
use llvm_sys::core::LLVMConstInlineAsm;
#[llvm_versions(12.0..=latest)]
use llvm_sys::core::LLVMCreateTypeAttribute;
#[llvm_versions(7.0..=latest)]
use llvm_sys::core::LLVMGetInlineAsm;
#[llvm_versions(4.0..12.0)]
use llvm_sys::core::LLVMGetTypeByName;
#[llvm_versions(12.0..=latest)]
use llvm_sys::core::LLVMGetTypeByName2;
#[llvm_versions(6.0..=latest)]
use llvm_sys::core::LLVMMetadataTypeInContext;
use llvm_sys::core::{
    LLVMAppendBasicBlockInContext, LLVMConstStringInContext, LLVMConstStructInContext, LLVMContextCreate,
    LLVMContextDispose, LLVMContextSetDiagnosticHandler, LLVMCreateBuilderInContext, LLVMCreateEnumAttribute,
    LLVMCreateStringAttribute, LLVMDoubleTypeInContext, LLVMFP128TypeInContext, LLVMFloatTypeInContext,
    LLVMGetGlobalContext, LLVMGetMDKindIDInContext, LLVMGetTypeKind, LLVMHalfTypeInContext,
    LLVMInsertBasicBlockInContext, LLVMInt16TypeInContext, LLVMInt1TypeInContext, LLVMInt32TypeInContext,
    LLVMInt64TypeInContext, LLVMInt8TypeInContext, LLVMIntTypeInContext, LLVMMDNodeInContext, LLVMMDStringInContext,
    LLVMModuleCreateWithNameInContext, LLVMPPCFP128TypeInContext, LLVMStructCreateNamed, LLVMStructTypeInContext,
    LLVMVoidTypeInContext, LLVMX86FP80TypeInContext,
};
use llvm_sys::ir_reader::LLVMParseIRInContext;
use llvm_sys::prelude::{LLVMContextRef, LLVMDiagnosticInfoRef, LLVMTypeRef, LLVMValueRef};
use llvm_sys::target::{LLVMIntPtrTypeForASInContext, LLVMIntPtrTypeInContext};
use once_cell::sync::Lazy;
use parking_lot::{Mutex, MutexGuard};

use crate::attributes::Attribute;
use crate::basic_block::BasicBlock;
use crate::builder::Builder;
use crate::memory_buffer::MemoryBuffer;
use crate::module::Module;
use crate::support::{to_c_str, LLVMString};
use crate::targets::TargetData;
#[llvm_versions(12.0..=latest)]
use crate::types::AnyTypeEnum;
#[llvm_versions(6.0..=latest)]
use crate::types::MetadataType;
use crate::types::{AsTypeRef, BasicTypeEnum, FloatType, FunctionType, IntType, StructType, VoidType};
use crate::values::{
    AsValueRef, BasicMetadataValueEnum, BasicValueEnum, FunctionValue, MetadataValue, PointerValue, StructValue,
    VectorValue,
};
use crate::AddressSpace;
#[cfg(feature = "internal-getters")]
use crate::LLVMReference;
pub(crate) use private::AsContextRef;

use std::marker::PhantomData;
use std::mem::forget;
<<<<<<< HEAD
=======

>>>>>>> 845270c9
use std::ptr;
use std::thread_local;

// The idea of using a Mutex<Context> here and a thread local'd MutexGuard<Context> in
// GLOBAL_CTX_LOCK is to ensure two things:
// 1) Only one thread has access to the global context at a time.
// 2) The thread has shared access across different points in the thread.
// This is still technically unsafe because another program in the same process
// could also be accessing the global context via the C API. `get_global` has been
// marked unsafe for this reason. Iff this isn't the case then this should be fully safe.
static GLOBAL_CTX: Lazy<Mutex<Context>> = Lazy::new(|| unsafe { Mutex::new(Context::new(LLVMGetGlobalContext())) });

thread_local! {
    pub(crate) static GLOBAL_CTX_LOCK: Lazy<MutexGuard<'static, Context>> = Lazy::new(|| {
        GLOBAL_CTX.lock()
    });
}

/// This struct allows us to share method impls across Context and ContextRef types
#[derive(Debug, PartialEq, Eq)]
pub(crate) struct ContextImpl(pub(crate) LLVMContextRef);

impl ContextImpl {
    pub(crate) unsafe fn new(context: LLVMContextRef) -> Self {
        assert!(!context.is_null());

        ContextImpl(context)
    }

    fn create_builder<'ctx>(&self) -> Builder<'ctx> {
        unsafe { Builder::new(LLVMCreateBuilderInContext(self.0)) }
    }

    fn create_module<'ctx>(&self, name: &str) -> Module<'ctx> {
        let c_string = to_c_str(name);

        unsafe { Module::new(LLVMModuleCreateWithNameInContext(c_string.as_ptr(), self.0)) }
    }

    fn create_module_from_ir<'ctx>(&self, memory_buffer: MemoryBuffer) -> Result<Module<'ctx>, LLVMString> {
        let mut module = ptr::null_mut();
        let mut err_str = ptr::null_mut();

        let code = unsafe { LLVMParseIRInContext(self.0, memory_buffer.memory_buffer, &mut module, &mut err_str) };

        forget(memory_buffer);

        if code == 0 {
            unsafe {
                return Ok(Module::new(module));
            }
        }

        unsafe { Err(LLVMString::new(err_str)) }
    }

    fn create_inline_asm<'ctx>(
        &self,
        ty: FunctionType<'ctx>,
        mut assembly: String,
        mut constraints: String,
        sideeffects: bool,
        alignstack: bool,
        #[cfg(not(any(feature = "llvm4-0", feature = "llvm5-0", feature = "llvm6-0")))] dialect: Option<
            InlineAsmDialect,
        >,
        #[cfg(not(any(
            feature = "llvm4-0",
            feature = "llvm5-0",
            feature = "llvm6-0",
            feature = "llvm7-0",
            feature = "llvm8-0",
            feature = "llvm9-0",
            feature = "llvm10-0",
            feature = "llvm11-0",
            feature = "llvm12-0"
        )))]
        can_throw: bool,
    ) -> PointerValue<'ctx> {
        #[cfg(any(feature = "llvm4-0", feature = "llvm5-0", feature = "llvm6-0"))]
        let value = unsafe {
            LLVMConstInlineAsm(
                ty.as_type_ref(),
                assembly.as_ptr() as *const ::libc::c_char,
                constraints.as_ptr() as *const ::libc::c_char,
                sideeffects as i32,
                alignstack as i32,
            )
        };
        #[cfg(not(any(feature = "llvm4-0", feature = "llvm5-0", feature = "llvm6-0")))]
        let value = unsafe {
            LLVMGetInlineAsm(
                ty.as_type_ref(),
                assembly.as_mut_ptr() as *mut ::libc::c_char,
                assembly.len(),
                constraints.as_mut_ptr() as *mut ::libc::c_char,
                constraints.len(),
                sideeffects as i32,
                alignstack as i32,
                dialect.unwrap_or(InlineAsmDialect::ATT).into(),
                #[cfg(not(any(
                    feature = "llvm4-0",
                    feature = "llvm5-0",
                    feature = "llvm6-0",
                    feature = "llvm7-0",
                    feature = "llvm8-0",
                    feature = "llvm9-0",
                    feature = "llvm10-0",
                    feature = "llvm11-0",
                    feature = "llvm12-0"
                )))]
                {
                    can_throw as i32
                },
            )
        };

        unsafe { PointerValue::new(value) }
    }

    fn void_type<'ctx>(&self) -> VoidType<'ctx> {
        unsafe { VoidType::new(LLVMVoidTypeInContext(self.0)) }
    }

    fn bool_type<'ctx>(&self) -> IntType<'ctx> {
        unsafe { IntType::new(LLVMInt1TypeInContext(self.0)) }
    }

    fn i8_type<'ctx>(&self) -> IntType<'ctx> {
        unsafe { IntType::new(LLVMInt8TypeInContext(self.0)) }
    }

    fn i16_type<'ctx>(&self) -> IntType<'ctx> {
        unsafe { IntType::new(LLVMInt16TypeInContext(self.0)) }
    }

    fn i32_type<'ctx>(&self) -> IntType<'ctx> {
        unsafe { IntType::new(LLVMInt32TypeInContext(self.0)) }
    }

    fn i64_type<'ctx>(&self) -> IntType<'ctx> {
        unsafe { IntType::new(LLVMInt64TypeInContext(self.0)) }
    }

    // TODO: Call LLVMInt128TypeInContext in applicable versions
    fn i128_type<'ctx>(&self) -> IntType<'ctx> {
        self.custom_width_int_type(128)
    }

    fn custom_width_int_type<'ctx>(&self, bits: u32) -> IntType<'ctx> {
        unsafe { IntType::new(LLVMIntTypeInContext(self.0, bits)) }
    }

    #[llvm_versions(6.0..=latest)]
    fn metadata_type<'ctx>(&self) -> MetadataType<'ctx> {
        unsafe { MetadataType::new(LLVMMetadataTypeInContext(self.0)) }
    }

    fn ptr_sized_int_type<'ctx>(&self, target_data: &TargetData, address_space: Option<AddressSpace>) -> IntType<'ctx> {
        let int_type_ptr = match address_space {
            Some(address_space) => unsafe {
                LLVMIntPtrTypeForASInContext(self.0, target_data.target_data, address_space as u32)
            },
            None => unsafe { LLVMIntPtrTypeInContext(self.0, target_data.target_data) },
        };

        unsafe { IntType::new(int_type_ptr) }
    }

    fn f16_type<'ctx>(&self) -> FloatType<'ctx> {
        unsafe { FloatType::new(LLVMHalfTypeInContext(self.0)) }
    }

    fn f32_type<'ctx>(&self) -> FloatType<'ctx> {
        unsafe { FloatType::new(LLVMFloatTypeInContext(self.0)) }
    }

    fn f64_type<'ctx>(&self) -> FloatType<'ctx> {
        unsafe { FloatType::new(LLVMDoubleTypeInContext(self.0)) }
    }

    fn x86_f80_type<'ctx>(&self) -> FloatType<'ctx> {
        unsafe { FloatType::new(LLVMX86FP80TypeInContext(self.0)) }
    }

    fn f128_type<'ctx>(&self) -> FloatType<'ctx> {
        unsafe { FloatType::new(LLVMFP128TypeInContext(self.0)) }
    }

    fn ppc_f128_type<'ctx>(&self) -> FloatType<'ctx> {
        unsafe { FloatType::new(LLVMPPCFP128TypeInContext(self.0)) }
    }

    fn struct_type<'ctx>(&self, field_types: &[BasicTypeEnum], packed: bool) -> StructType<'ctx> {
        let mut field_types: Vec<LLVMTypeRef> = field_types.iter().map(|val| val.as_type_ref()).collect();
        unsafe {
            StructType::new(LLVMStructTypeInContext(
                self.0,
                field_types.as_mut_ptr(),
                field_types.len() as u32,
                packed as i32,
            ))
        }
    }

    fn opaque_struct_type<'ctx>(&self, name: &str) -> StructType<'ctx> {
        let c_string = to_c_str(name);

        unsafe { StructType::new(LLVMStructCreateNamed(self.0, c_string.as_ptr())) }
    }

    #[llvm_versions(12.0..=latest)]
    fn get_struct_type<'ctx>(&self, name: &str) -> Option<StructType<'ctx>> {
        let c_string = to_c_str(name);

        let ty = unsafe { LLVMGetTypeByName2(self.0, c_string.as_ptr()) };
        if ty.is_null() {
            return None;
        }

        unsafe { Some(StructType::new(ty)) }
    }

    fn const_struct<'ctx>(&self, values: &[BasicValueEnum], packed: bool) -> StructValue<'ctx> {
        let mut args: Vec<LLVMValueRef> = values.iter().map(|val| val.as_value_ref()).collect();
        unsafe {
            StructValue::new(LLVMConstStructInContext(
                self.0,
                args.as_mut_ptr(),
                args.len() as u32,
                packed as i32,
            ))
        }
    }

    fn append_basic_block<'ctx>(&self, function: FunctionValue<'ctx>, name: &str) -> BasicBlock<'ctx> {
        let c_string = to_c_str(name);

        unsafe {
            BasicBlock::new(LLVMAppendBasicBlockInContext(
                self.0,
                function.as_value_ref(),
                c_string.as_ptr(),
            ))
            .expect("Appending basic block should never fail")
        }
    }

    fn insert_basic_block_after<'ctx>(&self, basic_block: BasicBlock<'ctx>, name: &str) -> BasicBlock<'ctx> {
        match basic_block.get_next_basic_block() {
            Some(next_basic_block) => self.prepend_basic_block(next_basic_block, name),
            None => {
                let parent_fn = basic_block.get_parent().unwrap();

                self.append_basic_block(parent_fn, name)
            },
        }
    }

    fn prepend_basic_block<'ctx>(&self, basic_block: BasicBlock<'ctx>, name: &str) -> BasicBlock<'ctx> {
        let c_string = to_c_str(name);

        unsafe {
            BasicBlock::new(LLVMInsertBasicBlockInContext(
                self.0,
                basic_block.basic_block,
                c_string.as_ptr(),
            ))
            .expect("Prepending basic block should never fail")
        }
    }

    fn metadata_node<'ctx>(&self, values: &[BasicMetadataValueEnum<'ctx>]) -> MetadataValue<'ctx> {
        let mut tuple_values: Vec<LLVMValueRef> = values.iter().map(|val| val.as_value_ref()).collect();
        unsafe {
            MetadataValue::new(LLVMMDNodeInContext(
                self.0,
                tuple_values.as_mut_ptr(),
                tuple_values.len() as u32,
            ))
        }
    }

    fn metadata_string<'ctx>(&self, string: &str) -> MetadataValue<'ctx> {
        let c_string = to_c_str(string);

        unsafe { MetadataValue::new(LLVMMDStringInContext(self.0, c_string.as_ptr(), string.len() as u32)) }
    }

    fn get_kind_id(&self, key: &str) -> u32 {
        unsafe { LLVMGetMDKindIDInContext(self.0, key.as_ptr() as *const ::libc::c_char, key.len() as u32) }
    }

    fn create_enum_attribute(&self, kind_id: u32, val: u64) -> Attribute {
        unsafe { Attribute::new(LLVMCreateEnumAttribute(self.0, kind_id, val)) }
    }

    fn create_string_attribute(&self, key: &str, val: &str) -> Attribute {
        unsafe {
            Attribute::new(LLVMCreateStringAttribute(
                self.0,
                key.as_ptr() as *const _,
                key.len() as u32,
                val.as_ptr() as *const _,
                val.len() as u32,
            ))
        }
    }

    #[llvm_versions(12.0..=latest)]
    fn create_type_attribute(&self, kind_id: u32, type_ref: AnyTypeEnum) -> Attribute {
        unsafe { Attribute::new(LLVMCreateTypeAttribute(self.0, kind_id, type_ref.as_type_ref())) }
    }

    fn const_string<'ctx>(&self, string: &[u8], null_terminated: bool) -> VectorValue<'ctx> {
        unsafe {
            VectorValue::new(LLVMConstStringInContext(
                self.0,
                string.as_ptr() as *const ::libc::c_char,
                string.len() as u32,
                !null_terminated as i32,
            ))
        }
    }

    fn set_diagnostic_handler(
        &self,
        handler: extern "C" fn(LLVMDiagnosticInfoRef, *mut c_void),
        void_ptr: *mut c_void,
    ) {
        unsafe { LLVMContextSetDiagnosticHandler(self.0, Some(handler), void_ptr) }
    }
}

impl PartialEq<Context> for ContextRef<'_> {
    fn eq(&self, other: &Context) -> bool {
        self.context == other.context
    }
}

impl PartialEq<ContextRef<'_>> for Context {
    fn eq(&self, other: &ContextRef<'_>) -> bool {
        self.context == other.context
    }
}

/// A `Context` is a container for all LLVM entities including `Module`s.
///
/// A `Context` is not thread safe and cannot be shared across threads. Multiple `Context`s
/// can, however, execute on different threads simultaneously according to the LLVM docs.
#[derive(Debug, PartialEq, Eq)]
pub struct Context {
    pub(crate) context: ContextImpl,
}

unsafe impl Send for Context {}

impl Context {
    pub(crate) unsafe fn new(context: LLVMContextRef) -> Self {
        Context {
            context: ContextImpl::new(context),
        }
    }

    /// Creates a new `Context`.
    ///
    /// # Example
    ///
    /// ```no_run
    /// use inkwell::context::Context;
    ///
    /// let context = Context::create();
    /// ```
    pub fn create() -> Self {
        unsafe { Context::new(LLVMContextCreate()) }
    }

    /// Gets a `Mutex<Context>` which points to the global context singleton.
    /// This function is marked unsafe because another program within the same
    /// process could easily gain access to the same LLVM context pointer and bypass
    /// our `Mutex`. Therefore, using `Context::create()` is the preferred context
    /// creation function when you do not specifically need the global context.
    ///
    /// # Example
    ///
    /// ```no_run
    /// use inkwell::context::Context;
    ///
    /// let context = unsafe {
    ///     Context::get_global(|_global_context| {
    ///         // do stuff
    ///     })
    /// };
    /// ```
    pub unsafe fn get_global<F, R>(func: F) -> R
    where
        F: FnOnce(&Context) -> R,
    {
        GLOBAL_CTX_LOCK.with(|lazy| func(lazy))
    }

    /// Creates a new `Builder` for a `Context`.
    ///
    /// # Example
    ///
    /// ```no_run
    /// use inkwell::context::Context;
    ///
    /// let context = Context::create();
    /// let builder = context.create_builder();
    /// ```
    #[inline]
    pub fn create_builder(&self) -> Builder {
        self.context.create_builder()
    }

    /// Creates a new `Module` for a `Context`.
    ///
    /// # Example
    ///
    /// ```no_run
    /// use inkwell::context::Context;
    ///
    /// let context = Context::create();
    /// let module = context.create_module("my_module");
    /// ```
    #[inline]
    pub fn create_module(&self, name: &str) -> Module {
        self.context.create_module(name)
    }

    /// Creates a new `Module` for the current `Context` from a `MemoryBuffer`.
    ///
    /// # Example
    ///
    /// ```no_run
    /// use inkwell::context::Context;
    ///
    /// let context = Context::create();
    /// let module = context.create_module("my_module");
    /// let builder = context.create_builder();
    /// let void_type = context.void_type();
    /// let fn_type = void_type.fn_type(&[], false);
    /// let fn_val = module.add_function("my_fn", fn_type, None);
    /// let basic_block = context.append_basic_block(fn_val, "entry");
    ///
    /// builder.position_at_end(basic_block);
    /// builder.build_return(None);
    ///
    /// let memory_buffer = module.write_bitcode_to_memory();
    ///
    /// let module2 = context.create_module_from_ir(memory_buffer).unwrap();
    /// ```
    // REVIEW: I haven't yet been able to find docs or other wrappers that confirm, but my suspicion
    // is that the method needs to take ownership of the MemoryBuffer... otherwise I see what looks like
    // a double free in valgrind when the MemoryBuffer drops so we are `forget`ting MemoryBuffer here
    // for now until we can confirm this is the correct thing to do
    #[inline]
    pub fn create_module_from_ir(&self, memory_buffer: MemoryBuffer) -> Result<Module, LLVMString> {
        self.context.create_module_from_ir(memory_buffer)
    }

    /// Creates a inline asm function pointer.
    ///
    /// # Example
    /// ```no_run
    /// use std::convert::TryFrom;
    /// use inkwell::context::Context;
    /// use inkwell::values::CallableValue;
    ///
    /// let context = Context::create();
    /// let module = context.create_module("my_module");
    /// let builder = context.create_builder();
    /// let void_type = context.void_type();
    /// let fn_type = void_type.fn_type(&[], false);
    /// let fn_val = module.add_function("my_fn", fn_type, None);
    /// let basic_block = context.append_basic_block(fn_val, "entry");
    ///
    /// builder.position_at_end(basic_block);
    /// let asm_fn = context.i64_type().fn_type(&[context.i64_type().into(), context.i64_type().into()], false);
    /// let asm = context.create_inline_asm(
    ///     asm_fn,
    ///     "syscall".to_string(),
    ///     "=r,{rax},{rdi}".to_string(),
    ///     true,
    ///     false,
    ///     #[cfg(not(any(feature = "llvm4-0", feature = "llvm5-0", feature = "llvm6-0")))] None,
    ///     #[cfg(not(any(
    ///         feature = "llvm4-0",
    ///         feature = "llvm5-0",
    ///         feature = "llvm6-0",
    ///         feature = "llvm7-0",
    ///         feature = "llvm8-0",
    ///         feature = "llvm9-0",
    ///         feature = "llvm10-0",
    ///         feature = "llvm11-0",
    ///         feature = "llvm12-0"
    ///     )))]
    ///     false,
    /// );
    /// let params = &[context.i64_type().const_int(60, false).into(), context.i64_type().const_int(1, false).into()];
    /// let callable_value = CallableValue::try_from(asm).unwrap();
    /// builder.build_call(callable_value, params, "exit");
    /// builder.build_return(None);
    /// ```
    #[inline]
    pub fn create_inline_asm<'ctx>(
        &'ctx self,
        ty: FunctionType<'ctx>,
        assembly: String,
        constraints: String,
        sideeffects: bool,
        alignstack: bool,
        #[cfg(not(any(feature = "llvm4-0", feature = "llvm5-0", feature = "llvm6-0")))] dialect: Option<
            InlineAsmDialect,
        >,
        #[cfg(not(any(
            feature = "llvm4-0",
            feature = "llvm5-0",
            feature = "llvm6-0",
            feature = "llvm7-0",
            feature = "llvm8-0",
            feature = "llvm9-0",
            feature = "llvm10-0",
            feature = "llvm11-0",
            feature = "llvm12-0"
        )))]
        can_throw: bool,
    ) -> PointerValue<'ctx> {
        self.context.create_inline_asm(
            ty,
            assembly,
            constraints,
            sideeffects,
            alignstack,
            #[cfg(not(any(feature = "llvm4-0", feature = "llvm5-0", feature = "llvm6-0")))]
            dialect,
            #[cfg(not(any(
                feature = "llvm4-0",
                feature = "llvm5-0",
                feature = "llvm6-0",
                feature = "llvm7-0",
                feature = "llvm8-0",
                feature = "llvm9-0",
                feature = "llvm10-0",
                feature = "llvm11-0",
                feature = "llvm12-0"
            )))]
            can_throw,
        )
    }

    /// Gets the `VoidType`. It will be assigned the current context.
    ///
    /// # Example
    ///
    /// ```no_run
    /// use inkwell::context::Context;
    ///
    /// let context = Context::create();
    /// let void_type = context.void_type();
    ///
    /// assert_eq!(void_type.get_context(), context);
    /// ```
    #[inline]
    pub fn void_type(&self) -> VoidType {
        self.context.void_type()
    }

    /// Gets the `IntType` representing 1 bit width. It will be assigned the current context.
    ///
    /// # Example
    ///
    /// ```no_run
    /// use inkwell::context::Context;
    ///
    /// let context = Context::create();
    /// let bool_type = context.bool_type();
    ///
    /// assert_eq!(bool_type.get_bit_width(), 1);
    /// assert_eq!(bool_type.get_context(), context);
    /// ```
    #[inline]
    pub fn bool_type(&self) -> IntType {
        self.context.bool_type()
    }

    /// Gets the `IntType` representing 8 bit width. It will be assigned the current context.
    ///
    /// # Example
    ///
    /// ```no_run
    /// use inkwell::context::Context;
    ///
    /// let context = Context::create();
    /// let i8_type = context.i8_type();
    ///
    /// assert_eq!(i8_type.get_bit_width(), 8);
    /// assert_eq!(i8_type.get_context(), context);
    /// ```
    #[inline]
    pub fn i8_type(&self) -> IntType {
        self.context.i8_type()
    }

    /// Gets the `IntType` representing 16 bit width. It will be assigned the current context.
    ///
    /// # Example
    ///
    /// ```no_run
    /// use inkwell::context::Context;
    ///
    /// let context = Context::create();
    /// let i16_type = context.i16_type();
    ///
    /// assert_eq!(i16_type.get_bit_width(), 16);
    /// assert_eq!(i16_type.get_context(), context);
    /// ```
    #[inline]
    pub fn i16_type(&self) -> IntType {
        self.context.i16_type()
    }

    /// Gets the `IntType` representing 32 bit width. It will be assigned the current context.
    ///
    /// # Example
    ///
    /// ```no_run
    /// use inkwell::context::Context;
    ///
    /// let context = Context::create();
    /// let i32_type = context.i32_type();
    ///
    /// assert_eq!(i32_type.get_bit_width(), 32);
    /// assert_eq!(i32_type.get_context(), context);
    /// ```
    #[inline]
    pub fn i32_type(&self) -> IntType {
        self.context.i32_type()
    }

    /// Gets the `IntType` representing 64 bit width. It will be assigned the current context.
    ///
    /// # Example
    ///
    /// ```no_run
    /// use inkwell::context::Context;
    ///
    /// let context = Context::create();
    /// let i64_type = context.i64_type();
    ///
    /// assert_eq!(i64_type.get_bit_width(), 64);
    /// assert_eq!(i64_type.get_context(), context);
    /// ```
    #[inline]
    pub fn i64_type(&self) -> IntType {
        self.context.i64_type()
    }

    /// Gets the `IntType` representing 128 bit width. It will be assigned the current context.
    ///
    /// # Example
    ///
    /// ```no_run
    /// use inkwell::context::Context;
    ///
    /// let context = Context::create();
    /// let i128_type = context.i128_type();
    ///
    /// assert_eq!(i128_type.get_bit_width(), 128);
    /// assert_eq!(i128_type.get_context(), context);
    /// ```
    #[inline]
    pub fn i128_type(&self) -> IntType {
        self.context.i128_type()
    }

    /// Gets the `IntType` representing a custom bit width. It will be assigned the current context.
    ///
    /// # Example
    ///
    /// ```no_run
    /// use inkwell::context::Context;
    ///
    /// let context = Context::create();
    /// let i42_type = context.custom_width_int_type(42);
    ///
    /// assert_eq!(i42_type.get_bit_width(), 42);
    /// assert_eq!(i42_type.get_context(), context);
    /// ```
    #[inline]
    pub fn custom_width_int_type(&self, bits: u32) -> IntType {
        self.context.custom_width_int_type(bits)
    }

    /// Gets the `MetadataType` representing 128 bit width. It will be assigned the current context.
    ///
    /// # Example
    ///
    /// ```
    /// use inkwell::context::Context;
    /// use inkwell::values::IntValue;
    ///
    /// let context = Context::create();
    /// let md_type = context.metadata_type();
    ///
    /// assert_eq!(md_type.get_context(), context);
    /// ```
    #[inline]
    #[llvm_versions(6.0..=latest)]
    pub fn metadata_type(&self) -> MetadataType {
        self.context.metadata_type()
    }

    /// Gets the `IntType` representing a bit width of a pointer. It will be assigned the referenced context.
    ///
    /// # Example
    ///
    /// ```no_run
    /// use inkwell::OptimizationLevel;
    /// use inkwell::context::Context;
    /// use inkwell::targets::{InitializationConfig, Target};
    ///
    /// Target::initialize_native(&InitializationConfig::default()).expect("Failed to initialize native target");
    ///
    /// let context = Context::create();
    /// let module = context.create_module("sum");
    /// let execution_engine = module.create_jit_execution_engine(OptimizationLevel::None).unwrap();
    /// let target_data = execution_engine.get_target_data();
    /// let int_type = context.ptr_sized_int_type(&target_data, None);
    /// ```
    #[inline]
    pub fn ptr_sized_int_type(&self, target_data: &TargetData, address_space: Option<AddressSpace>) -> IntType {
        self.context.ptr_sized_int_type(target_data, address_space)
    }

    /// Gets the `FloatType` representing a 16 bit width. It will be assigned the current context.
    ///
    /// # Example
    ///
    /// ```no_run
    /// use inkwell::context::Context;
    ///
    /// let context = Context::create();
    ///
    /// let f16_type = context.f16_type();
    ///
    /// assert_eq!(f16_type.get_context(), context);
    /// ```
    #[inline]
    pub fn f16_type(&self) -> FloatType {
        self.context.f16_type()
    }

    /// Gets the `FloatType` representing a 32 bit width. It will be assigned the current context.
    ///
    /// # Example
    ///
    /// ```no_run
    /// use inkwell::context::Context;
    ///
    /// let context = Context::create();
    ///
    /// let f32_type = context.f32_type();
    ///
    /// assert_eq!(f32_type.get_context(), context);
    /// ```
    #[inline]
    pub fn f32_type(&self) -> FloatType {
        self.context.f32_type()
    }

    /// Gets the `FloatType` representing a 64 bit width. It will be assigned the current context.
    ///
    /// # Example
    ///
    /// ```no_run
    /// use inkwell::context::Context;
    ///
    /// let context = Context::create();
    ///
    /// let f64_type = context.f64_type();
    ///
    /// assert_eq!(f64_type.get_context(), context);
    /// ```
    #[inline]
    pub fn f64_type(&self) -> FloatType {
        self.context.f64_type()
    }

    /// Gets the `FloatType` representing a 80 bit width. It will be assigned the current context.
    ///
    /// # Example
    ///
    /// ```no_run
    /// use inkwell::context::Context;
    ///
    /// let context = Context::create();
    ///
    /// let x86_f80_type = context.x86_f80_type();
    ///
    /// assert_eq!(x86_f80_type.get_context(), context);
    /// ```
    #[inline]
    pub fn x86_f80_type(&self) -> FloatType {
        self.context.x86_f80_type()
    }

    /// Gets the `FloatType` representing a 128 bit width. It will be assigned the current context.
    ///
    /// # Example
    ///
    /// ```no_run
    /// use inkwell::context::Context;
    ///
    /// let context = Context::create();
    ///
    /// let f128_type = context.f128_type();
    ///
    /// assert_eq!(f128_type.get_context(), context);
    /// ```
    // IEEE 754-2008’s binary128 floats according to https://internals.rust-lang.org/t/pre-rfc-introduction-of-half-and-quadruple-precision-floats-f16-and-f128/7521
    #[inline]
    pub fn f128_type(&self) -> FloatType {
        self.context.f128_type()
    }

    /// Gets the `FloatType` representing a 128 bit width. It will be assigned the current context.
    ///
    /// PPC is two 64 bits side by side rather than one single 128 bit float.
    ///
    /// # Example
    ///
    /// ```no_run
    /// use inkwell::context::Context;
    ///
    /// let context = Context::create();
    ///
    /// let f128_type = context.ppc_f128_type();
    ///
    /// assert_eq!(f128_type.get_context(), context);
    /// ```
    // Two 64 bits according to https://internals.rust-lang.org/t/pre-rfc-introduction-of-half-and-quadruple-precision-floats-f16-and-f128/7521
    #[inline]
    pub fn ppc_f128_type(&self) -> FloatType {
        self.context.ppc_f128_type()
    }

    /// Creates a `StructType` definiton from heterogeneous types in the current `Context`.
    ///
    /// # Example
    ///
    /// ```no_run
    /// use inkwell::context::Context;
    ///
    /// let context = Context::create();
    /// let f32_type = context.f32_type();
    /// let i16_type = context.i16_type();
    /// let struct_type = context.struct_type(&[i16_type.into(), f32_type.into()], false);
    ///
    /// assert_eq!(struct_type.get_field_types(), &[i16_type.into(), f32_type.into()]);
    /// ```
    // REVIEW: AnyType but VoidType? FunctionType?
    #[inline]
    pub fn struct_type(&self, field_types: &[BasicTypeEnum], packed: bool) -> StructType {
        self.context.struct_type(field_types, packed)
    }

    /// Creates an opaque `StructType` with no type definition yet defined.
    ///
    /// # Example
    ///
    /// ```no_run
    /// use inkwell::context::Context;
    ///
    /// let context = Context::create();
    /// let f32_type = context.f32_type();
    /// let i16_type = context.i16_type();
    /// let struct_type = context.opaque_struct_type("my_struct");
    ///
    /// assert_eq!(struct_type.get_field_types(), &[]);
    /// ```
    #[inline]
    pub fn opaque_struct_type(&self, name: &str) -> StructType {
        self.context.opaque_struct_type(name)
    }

    /// Gets a named [`StructType`] from this `Context`.
    ///
    /// # Example
    ///
    /// ```rust,no_run
    /// use inkwell::context::Context;
    ///
    /// let context = Context::create();
    ///
    /// assert!(context.get_struct_type("foo").is_none());
    ///
    /// let opaque = context.opaque_struct_type("foo");
    ///
    /// assert_eq!(context.get_struct_type("foo").unwrap(), opaque);
    /// ```
    #[inline]
    #[llvm_versions(12.0..=latest)]
    pub fn get_struct_type<'ctx>(&self, name: &str) -> Option<StructType<'ctx>> {
        self.context.get_struct_type(name)
    }

    /// Creates a constant `StructValue` from constant values.
    ///
    /// # Example
    ///
    /// ```no_run
    /// use inkwell::context::Context;
    ///
    /// let context = Context::create();
    /// let f32_type = context.f32_type();
    /// let i16_type = context.i16_type();
    /// let f32_one = f32_type.const_float(1.);
    /// let i16_two = i16_type.const_int(2, false);
    /// let const_struct = context.const_struct(&[i16_two.into(), f32_one.into()], false);
    ///
    /// assert_eq!(const_struct.get_type().get_field_types(), &[i16_type.into(), f32_type.into()]);
    /// ```
    #[inline]
    pub fn const_struct(&self, values: &[BasicValueEnum], packed: bool) -> StructValue {
        self.context.const_struct(values, packed)
    }

    /// Append a named `BasicBlock` at the end of the referenced `FunctionValue`.
    ///
    /// # Example
    ///
    /// ```no_run
    /// use inkwell::context::Context;
    ///
    /// let context = Context::create();
    /// let module = context.create_module("my_mod");
    /// let void_type = context.void_type();
    /// let fn_type = void_type.fn_type(&[], false);
    /// let fn_value = module.add_function("my_fn", fn_type, None);
    /// let entry_basic_block = context.append_basic_block(fn_value, "entry");
    ///
    /// assert_eq!(fn_value.count_basic_blocks(), 1);
    ///
    /// let last_basic_block = context.append_basic_block(fn_value, "last");
    ///
    /// assert_eq!(fn_value.count_basic_blocks(), 2);
    /// assert_eq!(fn_value.get_first_basic_block().unwrap(), entry_basic_block);
    /// assert_eq!(fn_value.get_last_basic_block().unwrap(), last_basic_block);
    /// ```
    #[inline]
    pub fn append_basic_block<'ctx>(&'ctx self, function: FunctionValue<'ctx>, name: &str) -> BasicBlock<'ctx> {
        self.context.append_basic_block(function, name)
    }

    /// Append a named `BasicBlock` after the referenced `BasicBlock`.
    ///
    /// # Example
    ///
    /// ```no_run
    /// use inkwell::context::Context;
    ///
    /// let context = Context::create();
    /// let module = context.create_module("my_mod");
    /// let void_type = context.void_type();
    /// let fn_type = void_type.fn_type(&[], false);
    /// let fn_value = module.add_function("my_fn", fn_type, None);
    /// let entry_basic_block = context.append_basic_block(fn_value, "entry");
    ///
    /// assert_eq!(fn_value.count_basic_blocks(), 1);
    ///
    /// let last_basic_block = context.insert_basic_block_after(entry_basic_block, "last");
    ///
    /// assert_eq!(fn_value.count_basic_blocks(), 2);
    /// assert_eq!(fn_value.get_first_basic_block().unwrap(), entry_basic_block);
    /// assert_eq!(fn_value.get_last_basic_block().unwrap(), last_basic_block);
    /// ```
    // REVIEW: What happens when using these methods and the BasicBlock doesn't have a parent?
    // Should they be callable at all? Needs testing to see what LLVM will do, I suppose. See below unwrap.
    // Maybe need SubTypes: BasicBlock<HasParent>, BasicBlock<Orphan>?
    #[inline]
    pub fn insert_basic_block_after<'ctx>(&'ctx self, basic_block: BasicBlock<'ctx>, name: &str) -> BasicBlock<'ctx> {
        self.context.insert_basic_block_after(basic_block, name)
    }

    /// Prepend a named `BasicBlock` before the referenced `BasicBlock`.
    ///
    /// # Example
    ///
    /// ```no_run
    /// use inkwell::context::Context;
    ///
    /// let context = Context::create();
    /// let module = context.create_module("my_mod");
    /// let void_type = context.void_type();
    /// let fn_type = void_type.fn_type(&[], false);
    /// let fn_value = module.add_function("my_fn", fn_type, None);
    /// let entry_basic_block = context.append_basic_block(fn_value, "entry");
    ///
    /// assert_eq!(fn_value.count_basic_blocks(), 1);
    ///
    /// let first_basic_block = context.prepend_basic_block(entry_basic_block, "first");
    ///
    /// assert_eq!(fn_value.count_basic_blocks(), 2);
    /// assert_eq!(fn_value.get_first_basic_block().unwrap(), first_basic_block);
    /// assert_eq!(fn_value.get_last_basic_block().unwrap(), entry_basic_block);
    /// ```
    #[inline]
    pub fn prepend_basic_block<'ctx>(&'ctx self, basic_block: BasicBlock<'ctx>, name: &str) -> BasicBlock<'ctx> {
        self.context.prepend_basic_block(basic_block, name)
    }

    /// Creates a `MetadataValue` tuple of heterogeneous types (a "Node") for the current context. It can be assigned to a value.
    ///
    /// # Example
    ///
    /// ```no_run
    /// use inkwell::context::Context;
    ///
    /// let context = Context::create();
    /// let i8_type = context.i8_type();
    /// let i8_two = i8_type.const_int(2, false);
    /// let f32_type = context.f32_type();
    /// let f32_zero = f32_type.const_float(0.);
    /// let md_node = context.metadata_node(&[i8_two.into(), f32_zero.into()]);
    /// let f32_one = f32_type.const_float(1.);
    /// let void_type = context.void_type();
    ///
    /// let builder = context.create_builder();
    /// let module = context.create_module("my_mod");
    /// let fn_type = void_type.fn_type(&[f32_type.into()], false);
    /// let fn_value = module.add_function("my_func", fn_type, None);
    /// let entry_block = context.append_basic_block(fn_value, "entry");
    ///
    /// builder.position_at_end(entry_block);
    ///
    /// let ret_instr = builder.build_return(None);
    ///
    /// assert!(md_node.is_node());
    ///
    /// ret_instr.set_metadata(md_node, 0);
    /// ```
    // REVIEW: Maybe more helpful to beginners to call this metadata_tuple?
    // REVIEW: Seems to be unassgned to anything
    #[inline]
    pub fn metadata_node<'ctx>(&'ctx self, values: &[BasicMetadataValueEnum<'ctx>]) -> MetadataValue<'ctx> {
        self.context.metadata_node(values)
    }

    /// Creates a `MetadataValue` string for the current context. It can be assigned to a value.
    ///
    /// # Example
    ///
    /// ```no_run
    /// use inkwell::context::Context;
    ///
    /// let context = Context::create();
    /// let md_string = context.metadata_string("Floats are awesome!");
    /// let f32_type = context.f32_type();
    /// let f32_one = f32_type.const_float(1.);
    /// let void_type = context.void_type();
    ///
    /// let builder = context.create_builder();
    /// let module = context.create_module("my_mod");
    /// let fn_type = void_type.fn_type(&[f32_type.into()], false);
    /// let fn_value = module.add_function("my_func", fn_type, None);
    /// let entry_block = context.append_basic_block(fn_value, "entry");
    ///
    /// builder.position_at_end(entry_block);
    ///
    /// let ret_instr = builder.build_return(None);
    ///
    /// assert!(md_string.is_string());
    ///
    /// ret_instr.set_metadata(md_string, 0);
    /// ```
    // REVIEW: Seems to be unassigned to anything
    #[inline]
    pub fn metadata_string(&self, string: &str) -> MetadataValue {
        self.context.metadata_string(string)
    }

    /// Obtains the index of a metadata kind id. If the string doesn't exist, LLVM will add it at index `FIRST_CUSTOM_METADATA_KIND_ID` onward.
    ///
    /// # Example
    ///
    /// ```no_run
    /// use inkwell::context::Context;
    /// use inkwell::values::FIRST_CUSTOM_METADATA_KIND_ID;
    ///
    /// let context = Context::create();
    ///
    /// assert_eq!(context.get_kind_id("dbg"), 0);
    /// assert_eq!(context.get_kind_id("tbaa"), 1);
    /// assert_eq!(context.get_kind_id("prof"), 2);
    ///
    /// // Custom kind id doesn't exist in LLVM until now:
    /// assert_eq!(context.get_kind_id("foo"), FIRST_CUSTOM_METADATA_KIND_ID);
    /// ```
    #[inline]
    pub fn get_kind_id(&self, key: &str) -> u32 {
        self.context.get_kind_id(key)
    }

    // LLVM 3.9+
    // pub fn get_diagnostic_handler(&self) -> DiagnosticHandler {
    //     let handler = unsafe {
    //         LLVMContextGetDiagnosticHandler(self.context)
    //     };

    //     // REVIEW: Can this be null?

    //     DiagnosticHandler::new(handler)
    // }

    /// Creates an enum `Attribute` in this `Context`.
    ///
    /// # Example
    ///
    /// ```no_run
    /// use inkwell::context::Context;
    ///
    /// let context = Context::create();
    /// let enum_attribute = context.create_enum_attribute(0, 10);
    ///
    /// assert!(enum_attribute.is_enum());
    /// ```
    #[inline]
    pub fn create_enum_attribute(&self, kind_id: u32, val: u64) -> Attribute {
        self.context.create_enum_attribute(kind_id, val)
    }

    /// Creates a string `Attribute` in this `Context`.
    ///
    /// # Example
    ///
    /// ```no_run
    /// use inkwell::context::Context;
    ///
    /// let context = Context::create();
    /// let string_attribute = context.create_string_attribute("my_key_123", "my_val");
    ///
    /// assert!(string_attribute.is_string());
    /// ```
    #[inline]
    pub fn create_string_attribute(&self, key: &str, val: &str) -> Attribute {
        self.context.create_string_attribute(key, val)
    }

    /// Create an enum `Attribute` with an `AnyTypeEnum` attached to it.
    ///
    /// # Example
    /// ```rust
    /// use inkwell::context::Context;
    /// use inkwell::attributes::Attribute;
    /// use inkwell::types::AnyType;
    ///
    /// let context = Context::create();
    /// let kind_id = Attribute::get_named_enum_kind_id("sret");
    /// let any_type = context.i32_type().as_any_type_enum();
    /// let type_attribute = context.create_type_attribute(
    ///     kind_id,
    ///     any_type,
    /// );
    ///
    /// assert!(type_attribute.is_type());
    /// assert_eq!(type_attribute.get_type_value(), any_type);
    /// assert_ne!(type_attribute.get_type_value(), context.i64_type().as_any_type_enum());
    /// ```
    #[inline]
    #[llvm_versions(12.0..=latest)]
    pub fn create_type_attribute(&self, kind_id: u32, type_ref: AnyTypeEnum) -> Attribute {
        self.context.create_type_attribute(kind_id, type_ref)
    }

    /// Creates a const string which may be null terminated.
    ///
    /// # Example
    ///
    /// ```no_run
    /// use inkwell::context::Context;
    /// use inkwell::values::AnyValue;
    ///
    /// let context = Context::create();
    /// let string = context.const_string(b"my_string", false);
    ///
    /// assert_eq!(string.print_to_string().to_string(), "[9 x i8] c\"my_string\"");
    /// ```
    // SubTypes: Should return VectorValue<IntValue<i8>>
    #[inline]
    pub fn const_string(&self, string: &[u8], null_terminated: bool) -> VectorValue {
        self.context.const_string(string, null_terminated)
    }

    #[allow(dead_code)]
    #[inline]
    pub(crate) fn set_diagnostic_handler(
        &self,
        handler: extern "C" fn(LLVMDiagnosticInfoRef, *mut c_void),
        void_ptr: *mut c_void,
    ) {
        self.context.set_diagnostic_handler(handler, void_ptr)
    }
}

impl Drop for Context {
    fn drop(&mut self) {
        unsafe {
            LLVMContextDispose(self.context.0);
        }
    }
}

#[cfg(feature = "internal-getters")]
impl LLVMReference<LLVMContextRef> for Context {
    unsafe fn get_ref(&self) -> LLVMContextRef {
        self.context.0
    }
}

/// A `ContextRef` is a smart pointer allowing borrowed access to a type's `Context`.
#[derive(Debug, PartialEq, Eq)]
pub struct ContextRef<'ctx> {
    pub(crate) context: ContextImpl,
    _marker: PhantomData<&'ctx Context>,
}

impl<'ctx> ContextRef<'ctx> {
    pub(crate) unsafe fn new(context: LLVMContextRef) -> Self {
        ContextRef {
            context: ContextImpl::new(context),
            _marker: PhantomData,
        }
    }

    /// Creates a new `Builder` for a `Context`.
    ///
    /// # Example
    ///
    /// ```no_run
    /// use inkwell::context::Context;
    ///
    /// let context = Context::create();
    /// let builder = context.create_builder();
    /// ```
    #[inline]
    pub fn create_builder(&self) -> Builder<'ctx> {
        self.context.create_builder()
    }

    /// Creates a new `Module` for a `Context`.
    ///
    /// # Example
    ///
    /// ```no_run
    /// use inkwell::context::Context;
    ///
    /// let context = Context::create();
    /// let module = context.create_module("my_module");
    /// ```
    #[inline]
    pub fn create_module(&self, name: &str) -> Module<'ctx> {
        self.context.create_module(name)
    }

    /// Creates a new `Module` for the current `Context` from a `MemoryBuffer`.
    ///
    /// # Example
    ///
    /// ```no_run
    /// use inkwell::context::Context;
    ///
    /// let context = Context::create();
    /// let module = context.create_module("my_module");
    /// let builder = context.create_builder();
    /// let void_type = context.void_type();
    /// let fn_type = void_type.fn_type(&[], false);
    /// let fn_val = module.add_function("my_fn", fn_type, None);
    /// let basic_block = context.append_basic_block(fn_val, "entry");
    ///
    /// builder.position_at_end(basic_block);
    /// builder.build_return(None);
    ///
    /// let memory_buffer = module.write_bitcode_to_memory();
    ///
    /// let module2 = context.create_module_from_ir(memory_buffer).unwrap();
    /// ```
    // REVIEW: I haven't yet been able to find docs or other wrappers that confirm, but my suspicion
    // is that the method needs to take ownership of the MemoryBuffer... otherwise I see what looks like
    // a double free in valgrind when the MemoryBuffer drops so we are `forget`ting MemoryBuffer here
    // for now until we can confirm this is the correct thing to do
    #[inline]
    pub fn create_module_from_ir(&self, memory_buffer: MemoryBuffer) -> Result<Module<'ctx>, LLVMString> {
        self.context.create_module_from_ir(memory_buffer)
    }

    /// Creates a inline asm function pointer.
    ///
    /// # Example
    /// ```no_run
    /// use std::convert::TryFrom;
    /// use inkwell::context::Context;
    /// use inkwell::values::CallableValue;
    ///
    /// let context = Context::create();
    /// let module = context.create_module("my_module");
    /// let builder = context.create_builder();
    /// let void_type = context.void_type();
    /// let fn_type = void_type.fn_type(&[], false);
    /// let fn_val = module.add_function("my_fn", fn_type, None);
    /// let basic_block = context.append_basic_block(fn_val, "entry");
    ///
    /// builder.position_at_end(basic_block);
    /// let asm_fn = context.i64_type().fn_type(&[context.i64_type().into(), context.i64_type().into()], false);
    /// let asm = context.create_inline_asm(
    ///     asm_fn,
    ///     "syscall".to_string(),
    ///     "=r,{rax},{rdi}".to_string(),
    ///     true,
    ///     false,
    ///     #[cfg(not(any(feature = "llvm4-0", feature = "llvm5-0", feature = "llvm6-0")))] None,
    ///     #[cfg(not(any(
    ///         feature = "llvm4-0",
    ///         feature = "llvm5-0",
    ///         feature = "llvm6-0",
    ///         feature = "llvm7-0",
    ///         feature = "llvm8-0",
    ///         feature = "llvm9-0",
    ///         feature = "llvm10-0",
    ///         feature = "llvm11-0",
    ///         feature = "llvm12-0"
    ///     )))]
    ///     false,
    /// );
    /// let params = &[context.i64_type().const_int(60, false).into(), context.i64_type().const_int(1, false).into()];
    /// let callable_value = CallableValue::try_from(asm).unwrap();
    /// builder.build_call(callable_value, params, "exit");
    /// builder.build_return(None);
    /// ```
    #[inline]
    pub fn create_inline_asm(
        &self,
        ty: FunctionType<'ctx>,
        assembly: String,
        constraints: String,
        sideeffects: bool,
        alignstack: bool,
        #[cfg(not(any(feature = "llvm4-0", feature = "llvm5-0", feature = "llvm6-0")))] dialect: Option<
            InlineAsmDialect,
        >,
        #[cfg(not(any(
            feature = "llvm4-0",
            feature = "llvm5-0",
            feature = "llvm6-0",
            feature = "llvm7-0",
            feature = "llvm8-0",
            feature = "llvm9-0",
            feature = "llvm10-0",
            feature = "llvm11-0",
            feature = "llvm12-0"
        )))]
        can_throw: bool,
    ) -> PointerValue<'ctx> {
        self.context.create_inline_asm(
            ty,
            assembly,
            constraints,
            sideeffects,
            alignstack,
            #[cfg(not(any(feature = "llvm4-0", feature = "llvm5-0", feature = "llvm6-0")))]
            dialect,
            #[cfg(not(any(
                feature = "llvm4-0",
                feature = "llvm5-0",
                feature = "llvm6-0",
                feature = "llvm7-0",
                feature = "llvm8-0",
                feature = "llvm9-0",
                feature = "llvm10-0",
                feature = "llvm11-0",
                feature = "llvm12-0"
            )))]
            can_throw,
        )
    }

    /// Gets the `VoidType`. It will be assigned the current context.
    ///
    /// # Example
    ///
    /// ```no_run
    /// use inkwell::context::Context;
    ///
    /// let context = Context::create();
    /// let void_type = context.void_type();
    ///
    /// assert_eq!(void_type.get_context(), context);
    /// ```
    #[inline]
    pub fn void_type(&self) -> VoidType<'ctx> {
        self.context.void_type()
    }

    /// Gets the `IntType` representing 1 bit width. It will be assigned the current context.
    ///
    /// # Example
    ///
    /// ```no_run
    /// use inkwell::context::Context;
    ///
    /// let context = Context::create();
    /// let bool_type = context.bool_type();
    ///
    /// assert_eq!(bool_type.get_bit_width(), 1);
    /// assert_eq!(bool_type.get_context(), context);
    /// ```
    #[inline]
    pub fn bool_type(&self) -> IntType<'ctx> {
        self.context.bool_type()
    }

    /// Gets the `IntType` representing 8 bit width. It will be assigned the current context.
    ///
    /// # Example
    ///
    /// ```no_run
    /// use inkwell::context::Context;
    ///
    /// let context = Context::create();
    /// let i8_type = context.i8_type();
    ///
    /// assert_eq!(i8_type.get_bit_width(), 8);
    /// assert_eq!(i8_type.get_context(), context);
    /// ```
    #[inline]
    pub fn i8_type(&self) -> IntType<'ctx> {
        self.context.i8_type()
    }

    /// Gets the `IntType` representing 16 bit width. It will be assigned the current context.
    ///
    /// # Example
    ///
    /// ```no_run
    /// use inkwell::context::Context;
    ///
    /// let context = Context::create();
    /// let i16_type = context.i16_type();
    ///
    /// assert_eq!(i16_type.get_bit_width(), 16);
    /// assert_eq!(i16_type.get_context(), context);
    /// ```
    #[inline]
    pub fn i16_type(&self) -> IntType<'ctx> {
        self.context.i16_type()
    }

    /// Gets the `IntType` representing 32 bit width. It will be assigned the current context.
    ///
    /// # Example
    ///
    /// ```no_run
    /// use inkwell::context::Context;
    ///
    /// let context = Context::create();
    /// let i32_type = context.i32_type();
    ///
    /// assert_eq!(i32_type.get_bit_width(), 32);
    /// assert_eq!(i32_type.get_context(), context);
    /// ```
    #[inline]
    pub fn i32_type(&self) -> IntType<'ctx> {
        self.context.i32_type()
    }

    /// Gets the `IntType` representing 64 bit width. It will be assigned the current context.
    ///
    /// # Example
    ///
    /// ```no_run
    /// use inkwell::context::Context;
    ///
    /// let context = Context::create();
    /// let i64_type = context.i64_type();
    ///
    /// assert_eq!(i64_type.get_bit_width(), 64);
    /// assert_eq!(i64_type.get_context(), context);
    /// ```
    #[inline]
    pub fn i64_type(&self) -> IntType<'ctx> {
        self.context.i64_type()
    }

    /// Gets the `IntType` representing 128 bit width. It will be assigned the current context.
    ///
    /// # Example
    ///
    /// ```no_run
    /// use inkwell::context::Context;
    ///
    /// let context = Context::create();
    /// let i128_type = context.i128_type();
    ///
    /// assert_eq!(i128_type.get_bit_width(), 128);
    /// assert_eq!(i128_type.get_context(), context);
    /// ```
    #[inline]
    pub fn i128_type(&self) -> IntType<'ctx> {
        self.context.i128_type()
    }

    /// Gets the `IntType` representing a custom bit width. It will be assigned the current context.
    ///
    /// # Example
    ///
    /// ```no_run
    /// use inkwell::context::Context;
    ///
    /// let context = Context::create();
    /// let i42_type = context.custom_width_int_type(42);
    ///
    /// assert_eq!(i42_type.get_bit_width(), 42);
    /// assert_eq!(i42_type.get_context(), context);
    /// ```
    #[inline]
    pub fn custom_width_int_type(&self, bits: u32) -> IntType<'ctx> {
        self.context.custom_width_int_type(bits)
    }

    /// Gets the `MetadataType` representing 128 bit width. It will be assigned the current context.
    ///
    /// # Example
    ///
    /// ```
    /// use inkwell::context::Context;
    /// use inkwell::values::IntValue;
    ///
    /// let context = Context::create();
    /// let md_type = context.metadata_type();
    ///
    /// assert_eq!(md_type.get_context(), context);
    /// ```
    #[inline]
    #[llvm_versions(6.0..=latest)]
    pub fn metadata_type(&self) -> MetadataType<'ctx> {
        self.context.metadata_type()
    }

    /// Gets the `IntType` representing a bit width of a pointer. It will be assigned the referenced context.
    ///
    /// # Example
    ///
    /// ```no_run
    /// use inkwell::OptimizationLevel;
    /// use inkwell::context::Context;
    /// use inkwell::targets::{InitializationConfig, Target};
    ///
    /// Target::initialize_native(&InitializationConfig::default()).expect("Failed to initialize native target");
    ///
    /// let context = Context::create();
    /// let module = context.create_module("sum");
    /// let execution_engine = module.create_jit_execution_engine(OptimizationLevel::None).unwrap();
    /// let target_data = execution_engine.get_target_data();
    /// let int_type = context.ptr_sized_int_type(&target_data, None);
    /// ```
    #[inline]
    pub fn ptr_sized_int_type(&self, target_data: &TargetData, address_space: Option<AddressSpace>) -> IntType<'ctx> {
        self.context.ptr_sized_int_type(target_data, address_space)
    }

    /// Gets the `FloatType` representing a 16 bit width. It will be assigned the current context.
    ///
    /// # Example
    ///
    /// ```no_run
    /// use inkwell::context::Context;
    ///
    /// let context = Context::create();
    ///
    /// let f16_type = context.f16_type();
    ///
    /// assert_eq!(f16_type.get_context(), context);
    /// ```
    #[inline]
    pub fn f16_type(&self) -> FloatType<'ctx> {
        self.context.f16_type()
    }

    /// Gets the `FloatType` representing a 32 bit width. It will be assigned the current context.
    ///
    /// # Example
    ///
    /// ```no_run
    /// use inkwell::context::Context;
    ///
    /// let context = Context::create();
    ///
    /// let f32_type = context.f32_type();
    ///
    /// assert_eq!(f32_type.get_context(), context);
    /// ```
    #[inline]
    pub fn f32_type(&self) -> FloatType<'ctx> {
        self.context.f32_type()
    }

    /// Gets the `FloatType` representing a 64 bit width. It will be assigned the current context.
    ///
    /// # Example
    ///
    /// ```no_run
    /// use inkwell::context::Context;
    ///
    /// let context = Context::create();
    ///
    /// let f64_type = context.f64_type();
    ///
    /// assert_eq!(f64_type.get_context(), context);
    /// ```
    #[inline]
    pub fn f64_type(&self) -> FloatType<'ctx> {
        self.context.f64_type()
    }

    /// Gets the `FloatType` representing a 80 bit width. It will be assigned the current context.
    ///
    /// # Example
    ///
    /// ```no_run
    /// use inkwell::context::Context;
    ///
    /// let context = Context::create();
    ///
    /// let x86_f80_type = context.x86_f80_type();
    ///
    /// assert_eq!(x86_f80_type.get_context(), context);
    /// ```
    #[inline]
    pub fn x86_f80_type(&self) -> FloatType<'ctx> {
        self.context.x86_f80_type()
    }

    /// Gets the `FloatType` representing a 128 bit width. It will be assigned the current context.
    ///
    /// # Example
    ///
    /// ```no_run
    /// use inkwell::context::Context;
    ///
    /// let context = Context::create();
    ///
    /// let f128_type = context.f128_type();
    ///
    /// assert_eq!(f128_type.get_context(), context);
    /// ```
    // IEEE 754-2008’s binary128 floats according to https://internals.rust-lang.org/t/pre-rfc-introduction-of-half-and-quadruple-precision-floats-f16-and-f128/7521
    #[inline]
    pub fn f128_type(&self) -> FloatType<'ctx> {
        self.context.f128_type()
    }

    /// Gets the `FloatType` representing a 128 bit width. It will be assigned the current context.
    ///
    /// PPC is two 64 bits side by side rather than one single 128 bit float.
    ///
    /// # Example
    ///
    /// ```no_run
    /// use inkwell::context::Context;
    ///
    /// let context = Context::create();
    ///
    /// let f128_type = context.ppc_f128_type();
    ///
    /// assert_eq!(f128_type.get_context(), context);
    /// ```
    // Two 64 bits according to https://internals.rust-lang.org/t/pre-rfc-introduction-of-half-and-quadruple-precision-floats-f16-and-f128/7521
    #[inline]
    pub fn ppc_f128_type(&self) -> FloatType<'ctx> {
        self.context.ppc_f128_type()
    }

    /// Creates a `StructType` definiton from heterogeneous types in the current `Context`.
    ///
    /// # Example
    ///
    /// ```no_run
    /// use inkwell::context::Context;
    ///
    /// let context = Context::create();
    /// let f32_type = context.f32_type();
    /// let i16_type = context.i16_type();
    /// let struct_type = context.struct_type(&[i16_type.into(), f32_type.into()], false);
    ///
    /// assert_eq!(struct_type.get_field_types(), &[i16_type.into(), f32_type.into()]);
    /// ```
    // REVIEW: AnyType but VoidType? FunctionType?
    #[inline]
    pub fn struct_type(&self, field_types: &[BasicTypeEnum<'ctx>], packed: bool) -> StructType<'ctx> {
        self.context.struct_type(field_types, packed)
    }

    /// Creates an opaque `StructType` with no type definition yet defined.
    ///
    /// # Example
    ///
    /// ```no_run
    /// use inkwell::context::Context;
    ///
    /// let context = Context::create();
    /// let f32_type = context.f32_type();
    /// let i16_type = context.i16_type();
    /// let struct_type = context.opaque_struct_type("my_struct");
    ///
    /// assert_eq!(struct_type.get_field_types(), &[]);
    /// ```
    #[inline]
    pub fn opaque_struct_type(&self, name: &str) -> StructType<'ctx> {
        self.context.opaque_struct_type(name)
    }

    /// Gets a named [`StructType`] from this `Context`.
    ///
    /// # Example
    ///
    /// ```rust,no_run
    /// use inkwell::context::Context;
    ///
    /// let context = Context::create();
    ///
    /// assert!(context.get_struct_type("foo").is_none());
    ///
    /// let opaque = context.opaque_struct_type("foo");
    ///
    /// assert_eq!(context.get_struct_type("foo").unwrap(), opaque);
    /// ```
    #[inline]
    #[llvm_versions(12.0..=latest)]
    pub fn get_struct_type(&self, name: &str) -> Option<StructType<'ctx>> {
        self.context.get_struct_type(name)
    }

    /// Creates a constant `StructValue` from constant values.
    ///
    /// # Example
    ///
    /// ```no_run
    /// use inkwell::context::Context;
    ///
    /// let context = Context::create();
    /// let f32_type = context.f32_type();
    /// let i16_type = context.i16_type();
    /// let f32_one = f32_type.const_float(1.);
    /// let i16_two = i16_type.const_int(2, false);
    /// let const_struct = context.const_struct(&[i16_two.into(), f32_one.into()], false);
    ///
    /// assert_eq!(const_struct.get_type().get_field_types(), &[i16_type.into(), f32_type.into()]);
    /// ```
    #[inline]
    pub fn const_struct(&self, values: &[BasicValueEnum<'ctx>], packed: bool) -> StructValue<'ctx> {
        self.context.const_struct(values, packed)
    }

    /// Append a named `BasicBlock` at the end of the referenced `FunctionValue`.
    ///
    /// # Example
    ///
    /// ```no_run
    /// use inkwell::context::Context;
    ///
    /// let context = Context::create();
    /// let module = context.create_module("my_mod");
    /// let void_type = context.void_type();
    /// let fn_type = void_type.fn_type(&[], false);
    /// let fn_value = module.add_function("my_fn", fn_type, None);
    /// let entry_basic_block = context.append_basic_block(fn_value, "entry");
    ///
    /// assert_eq!(fn_value.count_basic_blocks(), 1);
    ///
    /// let last_basic_block = context.append_basic_block(fn_value, "last");
    ///
    /// assert_eq!(fn_value.count_basic_blocks(), 2);
    /// assert_eq!(fn_value.get_first_basic_block().unwrap(), entry_basic_block);
    /// assert_eq!(fn_value.get_last_basic_block().unwrap(), last_basic_block);
    /// ```
    #[inline]
    pub fn append_basic_block(&self, function: FunctionValue<'ctx>, name: &str) -> BasicBlock<'ctx> {
        self.context.append_basic_block(function, name)
    }

    /// Append a named `BasicBlock` after the referenced `BasicBlock`.
    ///
    /// # Example
    ///
    /// ```no_run
    /// use inkwell::context::Context;
    ///
    /// let context = Context::create();
    /// let module = context.create_module("my_mod");
    /// let void_type = context.void_type();
    /// let fn_type = void_type.fn_type(&[], false);
    /// let fn_value = module.add_function("my_fn", fn_type, None);
    /// let entry_basic_block = context.append_basic_block(fn_value, "entry");
    ///
    /// assert_eq!(fn_value.count_basic_blocks(), 1);
    ///
    /// let last_basic_block = context.insert_basic_block_after(entry_basic_block, "last");
    ///
    /// assert_eq!(fn_value.count_basic_blocks(), 2);
    /// assert_eq!(fn_value.get_first_basic_block().unwrap(), entry_basic_block);
    /// assert_eq!(fn_value.get_last_basic_block().unwrap(), last_basic_block);
    /// ```
    // REVIEW: What happens when using these methods and the BasicBlock doesn't have a parent?
    // Should they be callable at all? Needs testing to see what LLVM will do, I suppose. See below unwrap.
    // Maybe need SubTypes: BasicBlock<HasParent>, BasicBlock<Orphan>?
    #[inline]
    pub fn insert_basic_block_after(&self, basic_block: BasicBlock<'ctx>, name: &str) -> BasicBlock<'ctx> {
        self.context.insert_basic_block_after(basic_block, name)
    }

    /// Prepend a named `BasicBlock` before the referenced `BasicBlock`.
    ///
    /// # Example
    ///
    /// ```no_run
    /// use inkwell::context::Context;
    ///
    /// let context = Context::create();
    /// let module = context.create_module("my_mod");
    /// let void_type = context.void_type();
    /// let fn_type = void_type.fn_type(&[], false);
    /// let fn_value = module.add_function("my_fn", fn_type, None);
    /// let entry_basic_block = context.append_basic_block(fn_value, "entry");
    ///
    /// assert_eq!(fn_value.count_basic_blocks(), 1);
    ///
    /// let first_basic_block = context.prepend_basic_block(entry_basic_block, "first");
    ///
    /// assert_eq!(fn_value.count_basic_blocks(), 2);
    /// assert_eq!(fn_value.get_first_basic_block().unwrap(), first_basic_block);
    /// assert_eq!(fn_value.get_last_basic_block().unwrap(), entry_basic_block);
    /// ```
    #[inline]
    pub fn prepend_basic_block(&self, basic_block: BasicBlock<'ctx>, name: &str) -> BasicBlock<'ctx> {
        self.context.prepend_basic_block(basic_block, name)
    }

    /// Creates a `MetadataValue` tuple of heterogeneous types (a "Node") for the current context. It can be assigned to a value.
    ///
    /// # Example
    ///
    /// ```no_run
    /// use inkwell::context::Context;
    ///
    /// let context = Context::create();
    /// let i8_type = context.i8_type();
    /// let i8_two = i8_type.const_int(2, false);
    /// let f32_type = context.f32_type();
    /// let f32_zero = f32_type.const_float(0.);
    /// let md_node = context.metadata_node(&[i8_two.into(), f32_zero.into()]);
    /// let f32_one = f32_type.const_float(1.);
    /// let void_type = context.void_type();
    ///
    /// let builder = context.create_builder();
    /// let module = context.create_module("my_mod");
    /// let fn_type = void_type.fn_type(&[f32_type.into()], false);
    /// let fn_value = module.add_function("my_func", fn_type, None);
    /// let entry_block = context.append_basic_block(fn_value, "entry");
    ///
    /// builder.position_at_end(entry_block);
    ///
    /// let ret_instr = builder.build_return(None);
    ///
    /// assert!(md_node.is_node());
    ///
    /// ret_instr.set_metadata(md_node, 0);
    /// ```
    // REVIEW: Maybe more helpful to beginners to call this metadata_tuple?
    // REVIEW: Seems to be unassgned to anything
    #[inline]
    pub fn metadata_node(&self, values: &[BasicMetadataValueEnum<'ctx>]) -> MetadataValue<'ctx> {
        self.context.metadata_node(values)
    }

    /// Creates a `MetadataValue` string for the current context. It can be assigned to a value.
    ///
    /// # Example
    ///
    /// ```no_run
    /// use inkwell::context::Context;
    ///
    /// let context = Context::create();
    /// let md_string = context.metadata_string("Floats are awesome!");
    /// let f32_type = context.f32_type();
    /// let f32_one = f32_type.const_float(1.);
    /// let void_type = context.void_type();
    ///
    /// let builder = context.create_builder();
    /// let module = context.create_module("my_mod");
    /// let fn_type = void_type.fn_type(&[f32_type.into()], false);
    /// let fn_value = module.add_function("my_func", fn_type, None);
    /// let entry_block = context.append_basic_block(fn_value, "entry");
    ///
    /// builder.position_at_end(entry_block);
    ///
    /// let ret_instr = builder.build_return(None);
    ///
    /// assert!(md_string.is_string());
    ///
    /// ret_instr.set_metadata(md_string, 0);
    /// ```
    // REVIEW: Seems to be unassigned to anything
    #[inline]
    pub fn metadata_string(&self, string: &str) -> MetadataValue<'ctx> {
        self.context.metadata_string(string)
    }

    /// Obtains the index of a metadata kind id. If the string doesn't exist, LLVM will add it at index `FIRST_CUSTOM_METADATA_KIND_ID` onward.
    ///
    /// # Example
    ///
    /// ```no_run
    /// use inkwell::context::Context;
    /// use inkwell::values::FIRST_CUSTOM_METADATA_KIND_ID;
    ///
    /// let context = Context::create();
    ///
    /// assert_eq!(context.get_kind_id("dbg"), 0);
    /// assert_eq!(context.get_kind_id("tbaa"), 1);
    /// assert_eq!(context.get_kind_id("prof"), 2);
    ///
    /// // Custom kind id doesn't exist in LLVM until now:
    /// assert_eq!(context.get_kind_id("foo"), FIRST_CUSTOM_METADATA_KIND_ID);
    /// ```
    #[inline]
    pub fn get_kind_id(&self, key: &str) -> u32 {
        self.context.get_kind_id(key)
    }

    /// Creates an enum `Attribute` in this `Context`.
    ///
    /// # Example
    ///
    /// ```no_run
    /// use inkwell::context::Context;
    ///
    /// let context = Context::create();
    /// let enum_attribute = context.create_enum_attribute(0, 10);
    ///
    /// assert!(enum_attribute.is_enum());
    /// ```
    #[inline]
    pub fn create_enum_attribute(&self, kind_id: u32, val: u64) -> Attribute {
        self.context.create_enum_attribute(kind_id, val)
    }

    /// Creates a string `Attribute` in this `Context`.
    ///
    /// # Example
    ///
    /// ```no_run
    /// use inkwell::context::Context;
    ///
    /// let context = Context::create();
    /// let string_attribute = context.create_string_attribute("my_key_123", "my_val");
    ///
    /// assert!(string_attribute.is_string());
    /// ```
    #[inline]
    pub fn create_string_attribute(&self, key: &str, val: &str) -> Attribute {
        self.context.create_string_attribute(key, val)
    }

    /// Create an enum `Attribute` with an `AnyTypeEnum` attached to it.
    ///
    /// # Example
    /// ```rust
    /// use inkwell::context::Context;
    /// use inkwell::attributes::Attribute;
    /// use inkwell::types::AnyType;
    ///
    /// let context = Context::create();
    /// let kind_id = Attribute::get_named_enum_kind_id("sret");
    /// let any_type = context.i32_type().as_any_type_enum();
    /// let type_attribute = context.create_type_attribute(
    ///     kind_id,
    ///     any_type,
    /// );
    ///
    /// assert!(type_attribute.is_type());
    /// assert_eq!(type_attribute.get_type_value(), any_type);
    /// assert_ne!(type_attribute.get_type_value(), context.i64_type().as_any_type_enum());
    /// ```
    #[inline]
    #[llvm_versions(12.0..=latest)]
    pub fn create_type_attribute(&self, kind_id: u32, type_ref: AnyTypeEnum) -> Attribute {
        self.context.create_type_attribute(kind_id, type_ref)
    }

    /// Creates a const string which may be null terminated.
    ///
    /// # Example
    ///
    /// ```no_run
    /// use inkwell::context::Context;
    /// use inkwell::values::AnyValue;
    ///
    /// let context = Context::create();
    /// let string = context.const_string(b"my_string", false);
    ///
    /// assert_eq!(string.print_to_string().to_string(), "[9 x i8] c\"my_string\"");
    /// ```
    // SubTypes: Should return VectorValue<IntValue<i8>>
    #[inline]
    pub fn const_string(&self, string: &[u8], null_terminated: bool) -> VectorValue<'ctx> {
        self.context.const_string(string, null_terminated)
    }

    #[inline]
    pub(crate) fn set_diagnostic_handler(
        &self,
        handler: extern "C" fn(LLVMDiagnosticInfoRef, *mut c_void),
        void_ptr: *mut c_void,
    ) {
        self.context.set_diagnostic_handler(handler, void_ptr)
    }
}

#[cfg(feature = "internal-getters")]
impl LLVMReference<LLVMContextRef> for ContextRef<'_> {
    unsafe fn get_ref(&self) -> LLVMContextRef {
        self.context.0
    }
}

pub(crate) mod private {
    use super::{Context, ContextRef, LLVMContextRef};

    pub trait AsContextRef<'ctx> {
        /// Returns the internal LLVM reference behind the type
        fn as_ctx_ref(&self) -> LLVMContextRef;
    }

    impl<'ctx> AsContextRef<'ctx> for &'ctx Context {
        fn as_ctx_ref(&self) -> LLVMContextRef {
            self.context.0
        }
    }

    impl<'ctx> AsContextRef<'ctx> for ContextRef<'ctx> {
        fn as_ctx_ref(&self) -> LLVMContextRef {
            self.context.0
        }
    }
}<|MERGE_RESOLUTION|>--- conflicted
+++ resolved
@@ -54,10 +54,6 @@
 
 use std::marker::PhantomData;
 use std::mem::forget;
-<<<<<<< HEAD
-=======
-
->>>>>>> 845270c9
 use std::ptr;
 use std::thread_local;
 
